open Core
open Snark_params.Tick
open Snark_bits
open Fold_lib
open Tuple_lib

module type Basic = sig
  type t [@@deriving bin_io, sexp, compare, hash]

<<<<<<< HEAD
  val max_value : t

=======
>>>>>>> 3cef8fc7
  include Comparable.S with type t := t

  val gen : t Quickcheck.Generator.t

  module Stable : sig
    module V1 : sig
      type nonrec t = t [@@deriving bin_io, sexp, compare, eq, hash]
    end
  end

  include Bits_intf.S with type t := t

  val fold : t -> bool Triple.t Fold.t

  val length_in_triples : int

  val zero : t

  val of_string : string -> t

  val to_string : t -> string

  type var

  val typ : (var, t) Typ.t

  val of_int : int -> t

  val to_int : t -> int

  val var_of_t : t -> var

  val var_to_triples : var -> Boolean.var Triple.t list
end

module type Arithmetic_intf = sig
  type t

  val add : t -> t -> t option

  val sub : t -> t -> t option

  val ( + ) : t -> t -> t option

  val ( - ) : t -> t -> t option
end

module type Checked_arithmetic_intf = sig
  type t

  type var

  type signed_var

  val if_ : Boolean.var -> then_:var -> else_:var -> (var, _) Checked.t

  val if_value : Boolean.var -> then_:t -> else_:t -> var

  val add : var -> var -> (var, _) Checked.t

  val sub : var -> var -> (var, _) Checked.t

  val sub_flagged
    : var -> var -> (var * [`Underflow of Boolean.var], _) Checked.t

  val ( + ) : var -> var -> (var, _) Checked.t

  val ( - ) : var -> var -> (var, _) Checked.t

  val add_signed : var -> signed_var -> (var, _) Checked.t
end

module type Signed_intf = sig
  type magnitude

  type magnitude_var

  type ('magnitude, 'sgn) t_

  type t = (magnitude, Sgn.t) t_ [@@deriving sexp, hash, bin_io, compare, eq]

  val gen : t Quickcheck.Generator.t

  module Stable : sig
    module V1 : sig
      type nonrec ('magnitude, 'sgn) t_ = ('magnitude, 'sgn) t_

      type nonrec t = t [@@deriving bin_io, sexp, hash, compare, eq]
    end
  end

  val length_in_triples : int

  val create : magnitude:'magnitude -> sgn:'sgn -> ('magnitude, 'sgn) t_

  val sgn : t -> Sgn.t

  val magnitude : t -> magnitude

  type nonrec var = (magnitude_var, Sgn.var) t_

  val typ : (var, t) Typ.t

  val zero : t

  val fold : t -> bool Triple.t Fold.t

  val to_triples : t -> bool Triple.t list

  val add : t -> t -> t option

  val ( + ) : t -> t -> t option

  val negate : t -> t

  val of_unsigned : magnitude -> t

  module Checked : sig
    val constant : t -> var

    val of_unsigned : magnitude_var -> var

    val if_ : Boolean.var -> then_:var -> else_:var -> (var, _) Checked.t

    val to_triples : var -> Boolean.var Triple.t list

    val add : var -> var -> (var, _) Checked.t

    val ( + ) : var -> var -> (var, _) Checked.t

    val to_field_var : var -> (Field.var, _) Checked.t

    val cswap :
         Boolean.var
      -> (magnitude_var, Sgn.t) t_ * (magnitude_var, Sgn.t) t_
      -> (var * var, _) Checked.t
  end
end

module Fee : sig
  include Basic

  include Arithmetic_intf with type t := t

  (* TODO: Get rid of signed fee, use signed amount *)

  module Signed :
    Signed_intf with type magnitude := t and type magnitude_var := var

  module Checked : sig
    include Checked_arithmetic_intf
            with type var := var
             and type signed_var := Signed.var
             and type t := t

    val add_signed : var -> Signed.var -> (var, _) Checked.t
  end
end

module Amount : sig
  include Basic

  include Arithmetic_intf with type t := t

  module Signed :
    Signed_intf with type magnitude := t and type magnitude_var := var

  (* TODO: Delete these functions *)

  val of_fee : Fee.t -> t

  val to_fee : t -> Fee.t

  val add_fee : t -> Fee.t -> t option

  module Checked : sig
    include Checked_arithmetic_intf
            with type var := var
             and type signed_var := Signed.var
             and type t := t

    val add_signed : var -> Signed.var -> (var, _) Checked.t

    val of_fee : Fee.var -> var

    val to_fee : var -> Fee.var

    val add_fee : var -> Fee.var -> (var, _) Checked.t
  end
end

module Balance : sig
  include Basic

  val add_amount : t -> Amount.t -> t option

  val sub_amount : t -> Amount.t -> t option

  val ( + ) : t -> Amount.t -> t option

  val ( - ) : t -> Amount.t -> t option

  module Checked : sig
    val add_signed_amount : var -> Amount.Signed.var -> (var, _) Checked.t

    val add_amount : var -> Amount.var -> (var, _) Checked.t

    val sub_amount : var -> Amount.var -> (var, _) Checked.t

    val ( + ) : var -> Amount.var -> (var, _) Checked.t

    val ( - ) : var -> Amount.var -> (var, _) Checked.t
  end

  val of_amount : Amount.t -> t
end<|MERGE_RESOLUTION|>--- conflicted
+++ resolved
@@ -7,11 +7,6 @@
 module type Basic = sig
   type t [@@deriving bin_io, sexp, compare, hash]
 
-<<<<<<< HEAD
-  val max_value : t
-
-=======
->>>>>>> 3cef8fc7
   include Comparable.S with type t := t
 
   val gen : t Quickcheck.Generator.t
