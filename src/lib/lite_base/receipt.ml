module Chain_hash = struct
<<<<<<< HEAD
  type t = Crypto_params.Tock.Fq.t [@@deriving bin_io, sexp, eq]
=======
  type t = Lite_params.Tock.Fq.t [@@deriving bin_io, sexp, to_yojson, eq]
>>>>>>> 4cf1685f

  let fold = Crypto_params.Tock.Fq.fold
end<|MERGE_RESOLUTION|>--- conflicted
+++ resolved
@@ -1,9 +1,5 @@
 module Chain_hash = struct
-<<<<<<< HEAD
-  type t = Crypto_params.Tock.Fq.t [@@deriving bin_io, sexp, eq]
-=======
-  type t = Lite_params.Tock.Fq.t [@@deriving bin_io, sexp, to_yojson, eq]
->>>>>>> 4cf1685f
+  type t = Crypto_params.Tock.Fq.t [@@deriving bin_io, sexp, to_yojson, eq]
 
   let fold = Crypto_params.Tock.Fq.fold
 end