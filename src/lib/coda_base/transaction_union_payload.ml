open Core_kernel
open Fold_lib
open Tuple_lib
open Signature_lib
open Snark_params.Tick
open Currency
module Tag = Transaction_union_tag

module Body = struct
  type ('tag, 'pk, 'amount) t_ = {tag: 'tag; public_key: 'pk; amount: 'amount}
  [@@deriving sexp]

  type var = (Tag.var, Public_key.Compressed.var, Currency.Amount.var) t_

  type t = (Tag.t, Public_key.Compressed.t, Currency.Amount.t) t_
  [@@deriving sexp]

  let fold ({tag; public_key; amount} : t) =
    Fold.(
      Tag.fold tag
      +> Public_key.Compressed.fold public_key
      +> Currency.Amount.fold amount)

  let gen ~fee =
    let open Quickcheck.Generator.Let_syntax in
    let%bind tag = Tag.gen in
    let%map amount =
      let min, max =
        let max_amount_without_overflow =
          Amount.(sub max_int (of_fee fee))
          |> Option.value_exn ?here:None ?message:None ?error:None
        in
        match tag with
        | Payment -> (Amount.zero, max_amount_without_overflow)
        | Stake_delegation -> (Amount.zero, max_amount_without_overflow)
        | Fee_transfer -> (Amount.zero, max_amount_without_overflow)
        | Coinbase ->
            (* In this case, 
             amount - fee should be defined. In other words,
             amount >= fee *)
            (Amount.of_fee fee, Amount.max_int)
      in
      Amount.gen_incl min max
    and public_key = Public_key.Compressed.gen in
    {tag; public_key; amount}

  let length_in_triples =
    Tag.length_in_triples + Public_key.Compressed.length_in_triples
    + Currency.Amount.length_in_triples

  let to_hlist {tag; public_key; amount} = H_list.[tag; public_key; amount]

  let spec =
    Data_spec.[Tag.typ; Public_key.Compressed.typ; Currency.Amount.typ]

  let typ =
    Typ.of_hlistable spec ~var_to_hlist:to_hlist ~value_to_hlist:to_hlist
      ~var_of_hlist:(fun H_list.([tag; public_key; amount]) ->
        {tag; public_key; amount} )
      ~value_of_hlist:(fun H_list.([tag; public_key; amount]) ->
        {tag; public_key; amount} )

  let of_user_command_payload_body = function
    | User_command_payload.Body.Payment {receiver; amount} ->
        {tag= Tag.Payment; public_key= receiver; amount}
    | Stake_delegation (Set_delegate {new_delegate}) ->
        { tag= Tag.Stake_delegation
        ; public_key= new_delegate
        ; amount= Currency.Amount.zero }

  module Checked = struct
    let constant ({tag; public_key; amount} : t) : var =
      { tag= Tag.Checked.constant tag
      ; public_key= Public_key.Compressed.var_of_t public_key
      ; amount= Currency.Amount.var_of_t amount }

    let to_triples ({tag; public_key; amount} : var) =
      let%map public_key = Public_key.Compressed.var_to_triples public_key in
      Tag.Checked.to_triples tag @ public_key
      @ Currency.Amount.var_to_triples amount
  end
end

type t = (User_command_payload.Common.t, Body.t) User_command_payload.t_
[@@deriving sexp]

type payload = t [@@deriving sexp]

type var = (User_command_payload.Common.var, Body.var) User_command_payload.t_

type payload_var = var

let gen =
  let open Quickcheck.Generator.Let_syntax in
  let%bind common = User_command_payload.Common.gen in
  let%map body = Body.gen ~fee:common.fee in
  {User_command_payload.common; body}

let to_hlist ({common; body} : (_, _) User_command_payload.t_) =
  H_list.[common; body]

let of_hlist : type c v.
    (unit, c -> v -> unit) H_list.t -> (c, v) User_command_payload.t_ =
 fun H_list.([common; body]) -> {common; body}

let typ : (var, t) Typ.t =
  Typ.of_hlistable
    [User_command_payload.Common.typ; Body.typ]
    ~var_to_hlist:to_hlist ~var_of_hlist:of_hlist ~value_to_hlist:to_hlist
    ~value_of_hlist:of_hlist

let of_user_command_payload ({common; body} : User_command_payload.t) : t =
  {common; body= Body.of_user_command_payload_body body}

let fold ({common; body} : t) =
  Fold.(User_command_payload.Common.fold common +> Body.fold body)

let payload_typ = typ

module Changes = struct
  type ('amount, 'signed_amount) t_ =
    { sender_delta: 'signed_amount
    ; receiver_increase: 'amount
    ; excess: 'signed_amount
    ; supply_increase: 'amount }
  [@@deriving eq]

  type t = (Amount.t, Amount.Signed.t) t_ [@@deriving eq]

  type var = (Amount.var, Amount.Signed.var) t_

  let to_hlist {sender_delta; receiver_increase; excess; supply_increase} =
    H_list.[sender_delta; receiver_increase; excess; supply_increase]

  let invariant
      ({sender_delta; receiver_increase; excess; supply_increase} : t) =
    let open Amount.Signed in
    let ( + ) x y = Option.value_exn (x + y) in
    let ( - ) x y = x + negate y in
    [%test_eq: Amount.Signed.t] zero
      ( sender_delta
      + of_unsigned receiver_increase
      + excess
      - of_unsigned supply_increase )

  let typ =
    Typ.of_hlistable
      [Amount.Signed.typ; Amount.typ; Amount.Signed.typ; Amount.typ]
      ~var_to_hlist:to_hlist ~value_to_hlist:to_hlist
      ~var_of_hlist:
        (fun H_list.([sender_delta; receiver_increase; excess; supply_increase])
             -> {sender_delta; receiver_increase; excess; supply_increase} )
      ~value_of_hlist:
        (fun H_list.([sender_delta; receiver_increase; excess; supply_increase])
             -> {sender_delta; receiver_increase; excess; supply_increase} )

  let of_payload (payload : payload) : t =
    let tag = payload.body.tag in
    let fee = payload.common.fee in
    let amount = payload.body.amount in
    match tag with
    | Payment ->
        { sender_delta=
            Option.value_exn (Amount.add_fee amount fee)
            |> Amount.Signed.of_unsigned |> Amount.Signed.negate
        ; receiver_increase= amount
        ; excess= Amount.Signed.of_unsigned (Amount.of_fee fee)
        ; supply_increase= Amount.zero }
    | Stake_delegation ->
        { sender_delta=
            Amount.of_fee fee |> Amount.Signed.of_unsigned
            |> Amount.Signed.negate
        ; receiver_increase= Amount.zero
        ; excess= Amount.Signed.of_unsigned (Amount.of_fee fee)
        ; supply_increase= Amount.zero }
    | Fee_transfer ->
        { sender_delta= Amount.Signed.of_unsigned (Amount.of_fee fee)
        ; receiver_increase= amount
        ; excess=
            Option.value_exn (Amount.add_fee amount fee)
            |> Amount.Signed.of_unsigned |> Amount.Signed.negate
        ; supply_increase= Amount.zero }
    | Coinbase ->
<<<<<<< HEAD
        let coinbase_amount = amount in
        { sender_delta= Amount.Signed.of_unsigned (Amount.of_fee fee)
        ; receiver_increase=
            Amount.sub coinbase_amount (Amount.of_fee fee) |> Option.value_exn
=======
        let coinbase_amount = Amount.of_fee fee in
        { sender_delta=
            Amount.sub coinbase_amount amount
            |> Option.value_exn ?here:None ?message:None ?error:None
            |> Amount.Signed.of_unsigned
        ; receiver_increase= amount
>>>>>>> dca1a8e0
        ; excess= Amount.Signed.zero
        ; supply_increase= coinbase_amount }

  let%test_unit "invariant" =
    Quickcheck.test gen ~f:(fun t -> invariant (of_payload t))

  module Checked = struct
    open Let_syntax

    let if_' cond ~then_ ~else_ =
      let%bind e = else_ in
      Amount.Signed.Checked.if_ cond ~then_ ~else_:e

    let if_amount cond ~then_ ~else_ =
      let%bind e = else_ in
      Amount.Checked.if_ cond ~then_ ~else_:e

    let of_payload (payload : payload_var) =
      let tag = payload.body.tag in
      let fee = payload.common.fee in
      let amount = payload.body.amount in
      let%bind is_coinbase = Tag.Checked.is_coinbase tag in
      let%bind is_stake_delegation = Tag.Checked.is_stake_delegation tag in
      let%bind is_payment = Tag.Checked.is_payment tag in
      let%bind is_fee_transfer = Tag.Checked.is_fee_transfer tag in
      let%bind is_user_command = Tag.Checked.is_user_command tag in
      let coinbase_amount = amount in
      let%bind supply_increase =
        Amount.Checked.if_ is_coinbase ~then_:coinbase_amount
          ~else_:Amount.(var_of_t zero)
      in
      let%bind receiver_increase =
        let%bind coinbase_receiver_increase =
          with_label __LOC__
            (let%bind proposer_reward, `Underflow underflowed =
               Amount.Checked.sub_flagged coinbase_amount
                 (Amount.Checked.of_fee fee)
             in
             let%map () =
               Boolean.Assert.any
                 [Boolean.not underflowed; Boolean.not is_coinbase]
             in
             proposer_reward)
        in
        if_amount is_stake_delegation
          ~then_:(Amount.var_of_t Amount.zero)
          ~else_:
            (if_amount is_coinbase ~then_:coinbase_receiver_increase
               ~else_:(return amount))
      in
      let%bind neg_amount_plus_fee =
        let%bind res, `Overflow overflowed =
          Amount.Checked.add_flagged amount (Amount.Checked.of_fee fee)
        in
        let%bind is_fee_transfer_or_payment =
          Boolean.(is_payment || is_fee_transfer)
        in
        let%map () =
          Boolean.Assert.any
            [Boolean.not overflowed; Boolean.not is_fee_transfer_or_payment]
        in
        Amount.Signed.create ~magnitude:res ~sgn:Sgn.Checked.neg
      in
      let pos_fee =
        Amount.Signed.Checked.of_unsigned (Amount.Checked.of_fee fee)
      in
      let neg_fee =
        Amount.Signed.create
          ~magnitude:(Amount.Checked.of_fee fee)
          ~sgn:Sgn.Checked.neg
      in
      let%bind excess =
        let user_command_excess = pos_fee in
        let coinbase_excess = Amount.Signed.(Checked.constant zero) in
        let fee_transfer_excess = neg_amount_plus_fee in
        if_' is_user_command ~then_:user_command_excess
          ~else_:
            (if_' is_coinbase ~then_:coinbase_excess
               ~else_:(return fee_transfer_excess))
      in
      let%bind sender_delta =
        let%bind fee_transfer_or_coinbase =
          Boolean.any [is_fee_transfer; is_coinbase]
        in
        if_' is_stake_delegation ~then_:neg_fee
          ~else_:
            (if_' fee_transfer_or_coinbase ~then_:pos_fee
               ~else_:(return neg_amount_plus_fee))
      in
      return {sender_delta; receiver_increase; excess; supply_increase}
  end

  let%test_unit "checked-unchecked changes" =
    Quickcheck.test gen ~trials:100 ~f:(fun (t : payload) ->
        Test_util.test_equal ~equal payload_typ typ Checked.of_payload
          of_payload t )
end

module Checked = struct
  let to_triples ({common; body} : var) =
    let%map body = Body.Checked.to_triples body in
    User_command_payload.Common.Checked.to_triples common @ body

  let constant ({common; body} : t) : var =
    { common= User_command_payload.Common.Checked.constant common
    ; body= Body.Checked.constant body }
end

let excess (payload : t) : Amount.Signed.t =
  let tag = payload.body.tag in
  let fee = payload.common.fee in
  let amount = payload.body.amount in
  match tag with
  | Payment -> Amount.Signed.of_unsigned (Amount.of_fee fee)
  | Stake_delegation -> Amount.Signed.of_unsigned (Amount.of_fee fee)
  | Fee_transfer ->
      Option.value_exn (Amount.add_fee amount fee)
      |> Amount.Signed.of_unsigned |> Amount.Signed.negate
  | Coinbase -> Amount.Signed.zero

let supply_increase (payload : payload) =
  let tag = payload.body.tag in
  match tag with
  | Coinbase -> payload.body.amount
  | Payment | Stake_delegation | Fee_transfer -> Amount.zero

let%test_unit "fold_compatibility" =
  Quickcheck.test User_command_payload.gen ~f:(fun t ->
      [%test_eq: bool Triple.t list]
        (Fold.to_list (User_command_payload.fold t))
        (Fold.to_list (fold (of_user_command_payload t))) )<|MERGE_RESOLUTION|>--- conflicted
+++ resolved
@@ -181,19 +181,11 @@
             |> Amount.Signed.of_unsigned |> Amount.Signed.negate
         ; supply_increase= Amount.zero }
     | Coinbase ->
-<<<<<<< HEAD
         let coinbase_amount = amount in
         { sender_delta= Amount.Signed.of_unsigned (Amount.of_fee fee)
         ; receiver_increase=
-            Amount.sub coinbase_amount (Amount.of_fee fee) |> Option.value_exn
-=======
-        let coinbase_amount = Amount.of_fee fee in
-        { sender_delta=
-            Amount.sub coinbase_amount amount
+            Amount.sub coinbase_amount (Amount.of_fee fee)
             |> Option.value_exn ?here:None ?message:None ?error:None
-            |> Amount.Signed.of_unsigned
-        ; receiver_increase= amount
->>>>>>> dca1a8e0
         ; excess= Amount.Signed.zero
         ; supply_increase= coinbase_amount }
 
