open Async_kernel
open Core_kernel
open Coda_base
open Coda_state
open Module_version

module Stable = struct
  module V1 = struct
    module T = struct
      type t =
        { protocol_state: Protocol_state.Value.Stable.V1.t
        ; protocol_state_proof: Proof.Stable.V1.t sexp_opaque
        ; staged_ledger_diff: Staged_ledger_diff.Stable.V1.t
        ; delta_transition_chain_proof:
            State_hash.Stable.V1.t * State_body_hash.Stable.V1.t list }
      [@@deriving sexp, fields, bin_io, version]

      let to_yojson
          { protocol_state
          ; protocol_state_proof= _
          ; staged_ledger_diff= _
          ; delta_transition_chain_proof= _ } =
        `Assoc
          [ ("protocol_state", Protocol_state.value_to_yojson protocol_state)
          ; ("protocol_state_proof", `String "<opaque>")
          ; ("staged_ledger_diff", `String "<opaque>")
          ; ("delta_transition_chain_proof", `String "<opaque>") ]

      let delta_transition_chain_proof {delta_transition_chain_proof; _} =
        delta_transition_chain_proof

      let consensus_state {protocol_state; _} =
        Protocol_state.consensus_state protocol_state

      let global_slot t =
        consensus_state t |> Consensus.Data.Consensus_state.global_slot

      let blockchain_state {protocol_state; _} =
        Protocol_state.blockchain_state protocol_state

      let state_hash {protocol_state; _} = Protocol_state.hash protocol_state

      let parent_hash {protocol_state; _} =
        Protocol_state.previous_state_hash protocol_state

      let proposer {staged_ledger_diff; _} =
        Staged_ledger_diff.creator staged_ledger_diff

      let user_commands {staged_ledger_diff; _} =
        Staged_ledger_diff.user_commands staged_ledger_diff

      let payments external_transition =
        List.filter
          (user_commands external_transition)
          ~f:(Fn.compose User_command_payload.is_payment User_command.payload)

      let compare =
        Comparable.lift
          (fun existing candidate ->
            (* To prevent the logger to spam a lot of messsages, the logger input is set to null *)
            if Consensus.Data.Consensus_state.Value.equal existing candidate
            then 0
            else if
              `Keep
              = Consensus.Hooks.select ~existing ~candidate
                  ~logger:(Logger.null ())
            then -1
            else 1 )
          ~f:consensus_state
    end

    include T
    include Comparable.Make (T)
    include Registration.Make_latest_version (T)
  end

  module Latest = V1

  module Module_decl = struct
    let name = "external_transition"

    type latest = Latest.t
  end

  module Registrar = Registration.Make (Module_decl)
  module Registered_V1 = Registrar.Register (V1)
end

(* bin_io omitted *)
type t = Stable.Latest.t =
  { protocol_state: Protocol_state.Value.Stable.V1.t
  ; protocol_state_proof: Proof.Stable.V1.t sexp_opaque
  ; staged_ledger_diff: Staged_ledger_diff.t
  ; delta_transition_chain_proof: State_hash.t * State_body_hash.t list }
[@@deriving sexp]

type external_transition = t

[%%define_locally
Stable.Latest.
  ( protocol_state
  , protocol_state_proof
  , delta_transition_chain_proof
  , blockchain_state
  , staged_ledger_diff
  , consensus_state
  , state_hash
  , parent_hash
  , proposer
  , user_commands
  , payments
  , to_yojson
  , global_slot )]

include Comparable.Make (Stable.Latest)

let create ~protocol_state ~protocol_state_proof ~staged_ledger_diff
    ~delta_transition_chain_proof =
  { protocol_state
  ; protocol_state_proof
  ; staged_ledger_diff
  ; delta_transition_chain_proof }

let timestamp {protocol_state; _} =
  Protocol_state.blockchain_state protocol_state |> Blockchain_state.timestamp

module Validation = struct
  module Stable = struct
    module V1 = struct
      module T = struct
        type ( 'time_received
             , 'proof
             , 'delta_transition_chain_part1
             , 'frontier_dependencies
             , 'staged_ledger_diff
             , 'delta_transition_chain_part2 )
             t =
          'time_received
          * 'proof
          * 'delta_transition_chain_part1
          * 'frontier_dependencies
          * 'staged_ledger_diff
          * 'delta_transition_chain_part2
          constraint 'time_received = [`Time_received] * (unit, _) Truth.t
          constraint 'proof = [`Proof] * (unit, _) Truth.t
          constraint
            'delta_transition_chain_part1 =
            [`Delta_transition_chain_part1]
            * (State_hash.t Non_empty_list.t, _) Truth.t
          constraint
            'frontier_dependencies =
            [`Frontier_dependencies] * (unit, _) Truth.t
          constraint
            'staged_ledger_diff =
            [`Staged_ledger_diff] * (unit, _) Truth.t
          constraint
            'delta_transition_chain_part2 =
            [`Delta_transition_chain_part2] * (unit, _) Truth.t
        [@@deriving version]
      end

      include T
    end

    module Latest = V1
  end

  type ( 'time_received
       , 'proof
       , 'delta_transition_chain_part1
       , 'frontier_dependencies
       , 'staged_ledger_diff
       , 'delta_transition_chain_part2 )
       t =
    ( 'time_received
    , 'proof
    , 'delta_transition_chain_part1
    , 'frontier_dependencies
    , 'staged_ledger_diff
    , 'delta_transition_chain_part2 )
    Stable.Latest.t

  type fully_invalid =
    ( [`Time_received] * unit Truth.false_t
    , [`Proof] * unit Truth.false_t
    , [`Delta_transition_chain_part1]
      * State_hash.t Non_empty_list.t Truth.false_t
    , [`Frontier_dependencies] * unit Truth.false_t
    , [`Staged_ledger_diff] * unit Truth.false_t
    , [`Delta_transition_chain_part2] * unit Truth.false_t )
    t

  type fully_valid =
    ( [`Time_received] * unit Truth.true_t
    , [`Proof] * unit Truth.true_t
    , [`Delta_transition_chain_part1]
      * State_hash.t Non_empty_list.t Truth.true_t
    , [`Frontier_dependencies] * unit Truth.true_t
    , [`Staged_ledger_diff] * unit Truth.true_t
    , [`Delta_transition_chain_part2] * unit Truth.true_t )
    t

  type ( 'time_received
       , 'proof
       , 'delta_transition_chain_part1
       , 'frontier_dependencies
       , 'staged_ledger_diff
       , 'delta_transition_chain_part2 )
       with_transition =
    (external_transition, State_hash.t) With_hash.t
    * ( 'time_received
      , 'proof
      , 'delta_transition_chain_part1
      , 'frontier_dependencies
      , 'staged_ledger_diff
      , 'delta_transition_chain_part2 )
      t

  let fully_invalid =
    ( (`Time_received, Truth.False)
    , (`Proof, Truth.False)
    , (`Delta_transition_chain_part1, Truth.False)
    , (`Frontier_dependencies, Truth.False)
    , (`Staged_ledger_diff, Truth.False)
    , (`Delta_transition_chain_part2, Truth.False) )

  type initial_valid =
    ( [`Time_received] * unit Truth.true_t
    , [`Proof] * unit Truth.true_t
    , [`Delta_transition_chain_part1]
      * State_hash.t Non_empty_list.t Truth.true_t
    , [`Frontier_dependencies] * unit Truth.false_t
    , [`Staged_ledger_diff] * unit Truth.false_t
    , [`Delta_transition_chain_part2] * unit Truth.false_t )
    t

  type almost_valid =
    ( [`Time_received] * unit Truth.true_t
    , [`Proof] * unit Truth.true_t
    , [`Delta_transition_chain_part1]
      * State_hash.t Non_empty_list.t Truth.true_t
    , [`Frontier_dependencies] * unit Truth.true_t
    , [`Staged_ledger_diff] * unit Truth.false_t
    , [`Delta_transition_chain_part2] * unit Truth.true_t )
    t

  let wrap t = (t, fully_invalid)

  let extract_delta_transition_chain_witness = function
    | ( _
      , _
      , ( `Delta_transition_chain_part1
        , Truth.True delta_transition_chain_witness )
      , _
      , _
      , _ ) ->
        delta_transition_chain_witness
    | _ ->
        failwith "why can't this be refuted?"

  let reset_frontier_dependencies_validation (transition_with_hash, validation)
      =
    match validation with
    | ( time_received
      , proof
      , delta_transition_chain_part1
      , (`Frontier_dependencies, Truth.True ())
      , staged_ledger_diff
      , delta_transition_chain_part2 ) ->
        ( transition_with_hash
        , ( time_received
          , proof
          , delta_transition_chain_part1
          , (`Frontier_dependencies, Truth.False)
          , staged_ledger_diff
          , delta_transition_chain_part2 ) )
    | _ ->
        failwith "why can't this be refuted?"

  let reset_delta_transition_chain_validation_part2
      (transition_with_hash, validation) =
    match validation with
    | ( time_received
      , proof
      , delta_transition_chain_part1
      , frontier_dependencies
      , staged_ledger_diff
      , (`Delta_transition_chain_part2, Truth.True ()) ) ->
        ( transition_with_hash
        , ( time_received
          , proof
          , delta_transition_chain_part1
          , frontier_dependencies
          , staged_ledger_diff
          , (`Delta_transition_chain_part2, Truth.False) ) )
    | _ ->
        failwith "why can't this be refuted?"

  let reset_staged_ledger_diff_validation (transition_with_hash, validation) =
    match validation with
    | ( time_received
      , proof
      , delta_transition_chain_part1
      , frontier_dependencies
      , (`Staged_ledger_diff, Truth.True ())
      , delta_transition_chain_part2 ) ->
        ( transition_with_hash
        , ( time_received
          , proof
          , delta_transition_chain_part1
          , frontier_dependencies
          , (`Staged_ledger_diff, Truth.False)
          , delta_transition_chain_part2 ) )
    | _ ->
        failwith "why can't this be refuted?"

  let forget_validation (t, _) = With_hash.data t

  module Unsafe = struct
    let set_valid_time_received :
           ( [`Time_received] * unit Truth.false_t
           , 'proof
           , 'delta_transition_chain_part1
           , 'frontier_dependencies
           , 'staged_ledger_diff
           , 'delta_transition_chain_part2 )
           t
        -> ( [`Time_received] * unit Truth.true_t
           , 'proof
           , 'delta_transition_chain_part1
           , 'frontier_dependencies
           , 'staged_ledger_diff
           , 'delta_transition_chain_part2 )
           t = function
      | ( (`Time_received, Truth.False)
        , proof
        , delta_transition_chain_part1
        , frontier_dependencies
        , staged_ledger_diff
        , delta_transition_chain_part2 ) ->
          ( (`Time_received, Truth.True ())
          , proof
          , delta_transition_chain_part1
          , frontier_dependencies
          , staged_ledger_diff
          , delta_transition_chain_part2 )
      | _ ->
          failwith "why can't this be refuted?"

    let set_valid_proof :
           ( 'time_received
           , [`Proof] * unit Truth.false_t
           , 'delta_transition_chain_part1
           , 'frontier_dependencies
           , 'staged_ledger_diff
           , 'delta_transition_chain_part2 )
           t
        -> ( 'time_received
           , [`Proof] * unit Truth.true_t
           , 'delta_transition_chain_part1
           , 'frontier_dependencies
           , 'staged_ledger_diff
           , 'delta_transition_chain_part2 )
           t = function
      | ( time_received
        , (`Proof, Truth.False)
        , delta_transition_chain_part1
        , frontier_dependencies
        , staged_ledger_diff
        , delta_transition_chain_part2 ) ->
          ( time_received
          , (`Proof, Truth.True ())
          , delta_transition_chain_part1
          , frontier_dependencies
          , staged_ledger_diff
          , delta_transition_chain_part2 )
      | _ ->
          failwith "why can't this be refuted?"

    let set_valid_delta_transition_chain_part1 :
           ( 'time_received
           , 'proof
           , [`Delta_transition_chain_part1]
             * State_hash.t Non_empty_list.t Truth.false_t
           , 'frontier_dependencies
           , 'staged_ledger_diff
           , 'delta_transition_chain_part2 )
           t
        -> State_hash.t Non_empty_list.t
        -> ( 'time_received
           , 'proof
           , [`Delta_transition_chain_part1]
             * State_hash.t Non_empty_list.t Truth.true_t
           , 'frontier_dependencies
           , 'staged_ledger_diff
           , 'delta_transition_chain_part2 )
           t =
     fun validation hashes ->
      match validation with
      | ( time_received
        , proof
        , (`Delta_transition_chain_part1, Truth.False)
        , frontier_dependencies
        , staged_ledger_diff
        , delta_transition_chain_part2 ) ->
          ( time_received
          , proof
          , (`Delta_transition_chain_part1, Truth.True hashes)
          , frontier_dependencies
          , staged_ledger_diff
          , delta_transition_chain_part2 )
      | _ ->
          failwith "why can't this be refuted?"

    let set_valid_frontier_dependencies :
           ( 'time_received
           , 'proof
           , 'delta_transition_chain_part1
           , [`Frontier_dependencies] * unit Truth.false_t
           , 'staged_ledger_diff
           , 'delta_transition_chain_part2 )
           t
        -> ( 'time_received
           , 'proof
           , 'delta_transition_chain_part1
           , [`Frontier_dependencies] * unit Truth.true_t
           , 'staged_ledger_diff
           , 'delta_transition_chain_part2 )
           t = function
      | ( time_received
        , proof
        , delta_transition_chain_part1
        , (`Frontier_dependencies, Truth.False)
        , staged_ledger_diff
        , delta_transition_chain_part2 ) ->
          ( time_received
          , proof
          , delta_transition_chain_part1
          , (`Frontier_dependencies, Truth.True ())
          , staged_ledger_diff
          , delta_transition_chain_part2 )
      | _ ->
          failwith "why can't this be refuted?"

    let set_valid_staged_ledger_diff :
           ( 'time_received
           , 'proof
           , 'delta_transition_chain_part1
           , 'frontier_dependencies
           , [`Staged_ledger_diff] * unit Truth.false_t
           , 'delta_transition_chain_part2 )
           t
        -> ( 'time_received
           , 'proof
           , 'delta_transition_chain_part1
           , 'frontier_dependencies
           , [`Staged_ledger_diff] * unit Truth.true_t
           , 'delta_transition_chain_part2 )
           t = function
      | ( time_received
        , proof
        , delta_transition_chain_part1
        , frontier_dependencies
        , (`Staged_ledger_diff, Truth.False)
        , delta_transition_chain_part2 ) ->
          ( time_received
          , proof
          , delta_transition_chain_part1
          , frontier_dependencies
          , (`Staged_ledger_diff, Truth.True ())
          , delta_transition_chain_part2 )
      | _ ->
          failwith "why can't this be refuted?"

    let set_valid_delta_transition_chain_part2 :
           ( 'time_received
           , 'proof
           , 'delta_transition_chain_part1
           , 'frontier_dependencies
           , 'staged_ledger_diff
           , [`Delta_transition_chain_part2] * unit Truth.false_t )
           t
        -> ( 'time_received
           , 'proof
           , 'delta_transition_chain_part1
           , 'frontier_dependencies
           , 'staged_ledger_diff
           , [`Delta_transition_chain_part2] * unit Truth.true_t )
           t = function
      | ( time_received
        , proof
        , delta_transition_chain_part1
        , frontier_dependencies
        , staged_ledger_diff
        , (`Delta_transition_chain_part2, Truth.False) ) ->
          ( time_received
          , proof
          , delta_transition_chain_part1
          , frontier_dependencies
          , staged_ledger_diff
          , (`Delta_transition_chain_part2, Truth.True ()) )
      | _ ->
          failwith "why can't this be refuted?"
  end
end

let skip_time_received_validation `This_transition_was_not_received_via_gossip
    (t, validation) =
  (t, Validation.Unsafe.set_valid_time_received validation)

let validate_time_received (t, validation) ~time_received =
  let consensus_state =
    With_hash.data t |> protocol_state |> Protocol_state.consensus_state
  in
  let received_unix_timestamp =
    Block_time.to_span_since_epoch time_received |> Block_time.Span.to_ms
  in
  match
    Consensus.Hooks.received_at_valid_time consensus_state
      ~time_received:received_unix_timestamp
  with
  | Ok () ->
      Ok (t, Validation.Unsafe.set_valid_time_received validation)
  | Error err ->
      Error (`Invalid_time_received err)

let skip_proof_validation `This_transition_was_generated_internally
    (t, validation) =
  (t, Validation.Unsafe.set_valid_proof validation)

let skip_delta_transition_chain_validation_part1
    `This_transition_was_not_received_via_gossip (t, validation) =
  let previous_protocol_state_hash = With_hash.data t |> parent_hash in
  ( t
  , Validation.Unsafe.set_valid_delta_transition_chain_part1 validation
      (Non_empty_list.singleton previous_protocol_state_hash) )

let validate_proof (t, validation) ~verifier =
  let open Blockchain_snark.Blockchain in
  let open Deferred.Let_syntax in
  let {protocol_state= state; protocol_state_proof= proof; _} =
    With_hash.data t
  in
  match%map Verifier.verify_blockchain_snark verifier {state; proof} with
  | Ok verified ->
      if verified then Ok (t, Validation.Unsafe.set_valid_proof validation)
      else Error `Invalid_proof
  | Error e ->
      Error (`Verifier_error e)

let validate_delta_transition_chain_part1 (t, validation) =
  let transition = With_hash.data t in
  match
    Transition_chain_verifier.verify ~target_hash:(parent_hash transition)
      ~transition_chain_proof:transition.delta_transition_chain_proof
  with
  | Some hashes ->
      Ok
        ( t
        , Validation.Unsafe.set_valid_delta_transition_chain_part1 validation
            hashes )
  | None ->
      Error `Invalid_delta_transition_chain_proof

let skip_frontier_dependencies_validation
    `This_transition_belongs_to_a_detached_subtree (t, validation) =
  (t, Validation.Unsafe.set_valid_frontier_dependencies validation)

let validate_staged_ledger_hash
    (`Staged_ledger_already_materialized staged_ledger_hash) (t, validation) =
  if
    Staged_ledger_hash.equal staged_ledger_hash
      (Blockchain_state.staged_ledger_hash
         (blockchain_state (With_hash.data t)))
  then Ok (t, Validation.Unsafe.set_valid_staged_ledger_diff validation)
  else Error `Staged_ledger_hash_mismatch

let skip_staged_ledger_diff_validation
    `This_transition_has_a_trusted_staged_ledger (t, validation) =
  (t, Validation.Unsafe.set_valid_staged_ledger_diff validation)

let skip_delta_transition_chain_validation_part2
    `This_transition_was_not_received_via_gossip (t, validation) =
  (t, Validation.Unsafe.set_valid_delta_transition_chain_part2 validation)

module With_validation = struct
  let state_hash (t, _) = With_hash.hash t

  let lift f (t, _) = With_hash.data t |> f

  let protocol_state t = lift protocol_state t

  let protocol_state_proof t = lift protocol_state_proof t

  let blockchain_state t = lift blockchain_state t

  let staged_ledger_diff t = lift staged_ledger_diff t

  let consensus_state t = lift consensus_state t

  let parent_hash t = lift parent_hash t

  let proposer t = lift proposer t

  let user_commands t = lift user_commands t

  let payments t = lift payments t

  let delta_transition_chain_proof t = lift delta_transition_chain_proof t

  let global_slot t = lift global_slot t
end

module Initial_validated = struct
  type t =
    (external_transition, State_hash.t) With_hash.t * Validation.initial_valid

  include With_validation
end

module Almost_validated = struct
  type t =
    (external_transition, State_hash.t) With_hash.t * Validation.almost_valid

  include With_validation
end

module Validated = struct
  module Stable = struct
    module V1 = struct
      module T = struct
        type t =
          (Stable.V1.t, State_hash.Stable.V1.t) With_hash.Stable.V1.t
          * ( [`Time_received]
<<<<<<< HEAD
              * (unit, Truth.True.Stable.Latest.t) Truth.Stable.Latest.t
            , [`Proof]
              * (unit, Truth.True.Stable.Latest.t) Truth.Stable.Latest.t
            , [`Delta_transition_chain_part1]
              * ( State_hash.Stable.Latest.t Non_empty_list.Stable.Latest.t
                , Truth.True.Stable.Latest.t )
                Truth.Stable.Latest.t
=======
              * (unit, Truth.True.Stable.V1.t) Truth.Stable.V1.t
            , [`Proof] * (unit, Truth.True.Stable.V1.t) Truth.Stable.V1.t
            , [`Delta_transition_chain]
              * ( State_hash.Stable.V1.t Non_empty_list.Stable.V1.t
                , Truth.True.Stable.V1.t )
                Truth.Stable.V1.t
>>>>>>> 9ff21e7b
            , [`Frontier_dependencies]
              * (unit, Truth.True.Stable.V1.t) Truth.Stable.V1.t
            , [`Staged_ledger_diff]
<<<<<<< HEAD
              * (unit, Truth.True.Stable.Latest.t) Truth.Stable.Latest.t
            , [`Delta_transition_chain_part2]
              * (unit, Truth.True.Stable.Latest.t) Truth.Stable.Latest.t )
            Validation.Stable.Latest.t
=======
              * (unit, Truth.True.Stable.V1.t) Truth.Stable.V1.t )
            Validation.Stable.V1.t
>>>>>>> 9ff21e7b
        [@@deriving version]

        type erased =
          ( Stable.Latest.t
          , State_hash.Stable.Latest.t )
          With_hash.Stable.Latest.t
          * State_hash.Stable.Latest.t Non_empty_list.Stable.Latest.t
        [@@deriving sexp, bin_io]

        let erase (transition_with_hash, validation) =
          ( transition_with_hash
          , Validation.extract_delta_transition_chain_witness validation )

        let elaborate (transition_with_hash, delta_transition_chain_witness) =
          ( transition_with_hash
          , ( (`Time_received, Truth.True ())
            , (`Proof, Truth.True ())
            , ( `Delta_transition_chain_part1
              , Truth.True delta_transition_chain_witness )
            , (`Frontier_dependencies, Truth.True ())
            , (`Staged_ledger_diff, Truth.True ())
            , (`Delta_transition_chain_part2, Truth.True ()) ) )

        include Sexpable.Of_sexpable (struct
                    type t = erased [@@deriving sexp]
                  end)
                  (struct
                    type nonrec t = t

                    let of_sexpable = elaborate

                    let to_sexpable = erase
                  end)

        include Binable.Of_binable (struct
                    type t = erased [@@deriving bin_io]
                  end)
                  (struct
                    type nonrec t = t

                    let of_binable = elaborate

                    let to_binable = erase
                  end)

        let compare (t1, _) (t2, _) =
          compare (With_hash.data t1) (With_hash.data t2)

        let to_yojson (transition_with_hash, _) =
          With_hash.to_yojson to_yojson State_hash.to_yojson
            transition_with_hash

        let create_unsafe t =
          `I_swear_this_is_safe_see_my_comment
            ( Validation.wrap (With_hash.of_data t ~hash_data:state_hash)
            |> skip_time_received_validation
                 `This_transition_was_not_received_via_gossip
            |> skip_proof_validation `This_transition_was_generated_internally
            |> skip_delta_transition_chain_validation_part1
                 `This_transition_was_not_received_via_gossip
            |> skip_frontier_dependencies_validation
                 `This_transition_belongs_to_a_detached_subtree
            |> skip_staged_ledger_diff_validation
                 `This_transition_has_a_trusted_staged_ledger
            |> skip_delta_transition_chain_validation_part2
                 `This_transition_was_not_received_via_gossip )

        include With_validation
      end

      include T
      include Comparable.Make (T)
      include Registration.Make_latest_version (T)
    end

    module Latest = V1

    module Module_decl = struct
      let name = "external_transition_validated"

      type latest = Latest.t
    end

    module Registrar = Registration.Make (Module_decl)
    module Registered_V1 = Registrar.Register (V1)
  end

  type t = Stable.Latest.t

  [%%define_locally
  Stable.Latest.
    ( sexp_of_t
    , t_of_sexp
    , create_unsafe
    , protocol_state
    , delta_transition_chain_proof
    , protocol_state_proof
    , blockchain_state
    , staged_ledger_diff
    , consensus_state
    , state_hash
    , parent_hash
    , proposer
    , user_commands
    , payments
    , to_yojson
    , global_slot )]

  include Comparable.Make (Stable.Latest)
end

module Transition_frontier_validation (Transition_frontier : sig
  type t

  module Breadcrumb : sig
    type t

    val validated_transition : t -> Validated.t

    val global_slot : t -> int
  end

  val root : t -> Breadcrumb.t

  val find : t -> State_hash.t -> Breadcrumb.t option

  val find_in_root_history : t -> State_hash.t -> Breadcrumb.t option
end) =
struct
  let validate_frontier_dependencies (t, validation) ~logger ~frontier =
    let open Result.Let_syntax in
    let hash = With_hash.hash t in
    let protocol_state = protocol_state (With_hash.data t) in
    let parent_hash = Protocol_state.previous_state_hash protocol_state in
    let root_protocol_state =
      Transition_frontier.root frontier
      |> Transition_frontier.Breadcrumb.validated_transition
      |> Validated.protocol_state
    in
    let%bind () =
      Result.ok_if_true
        (Transition_frontier.find frontier hash |> Option.is_none)
        ~error:`Already_in_frontier
    in
    let%bind () =
      (* need pervasive (=) in scope for comparing polymorphic variant *)
      let ( = ) = Pervasives.( = ) in
      Result.ok_if_true
        ( `Take
        = Consensus.Hooks.select
            ~logger:
              (Logger.extend logger
                 [ ( "selection_context"
                   , `String
                       "External_transition.Transition_frontier_validation.validate_frontier_dependencies"
                   ) ])
            ~existing:(Protocol_state.consensus_state root_protocol_state)
            ~candidate:(Protocol_state.consensus_state protocol_state) )
        ~error:`Not_selected_over_frontier_root
    in
    let%map () =
      Result.ok_if_true
        (Transition_frontier.find frontier parent_hash |> Option.is_some)
        ~error:`Parent_missing_from_frontier
    in
    (t, Validation.Unsafe.set_valid_frontier_dependencies validation)

  let validate_delta_transition_chain_part2 (t, validation) ~frontier =
    let open Int in
    let open Result.Let_syntax in
    let global_slot =
      t |> With_hash.data |> consensus_state
      |> Consensus.Data.Consensus_state.global_slot
    in
    let delta_transition_chain_witness =
      Validation.extract_delta_transition_chain_witness validation
      |> Non_empty_list.rev
    in
    let%bind () =
      let open Option.Let_syntax in
      let boundary_hash = Non_empty_list.head delta_transition_chain_witness in
      if
        State_hash.equal boundary_hash
          (With_hash.hash (force Genesis_protocol_state.t))
      then Ok ()
      else
        match
          let%map boundary_transition =
            Option.merge
              (Transition_frontier.find frontier boundary_hash)
              (Transition_frontier.find_in_root_history frontier boundary_hash)
              ~f:Fn.const
          in
          let boundary_slot =
            Transition_frontier.Breadcrumb.global_slot boundary_transition
          in
          boundary_slot <= global_slot - Consensus.Constants.delta
        with
        | None | Some true ->
            Ok ()
        | Some false ->
            Error `Missing_transitions_in_delta_transition_chain
    in
    let%bind () =
      let open Option.Let_syntax in
      match
        let%bind oldest_hash =
          Non_empty_list.tail delta_transition_chain_witness |> List.hd
        in
        let%map oldest_transition =
          Option.merge
            (Transition_frontier.find frontier oldest_hash)
            (Transition_frontier.find_in_root_history frontier oldest_hash)
            ~f:Fn.const
        in
        let oldest_slot =
          Transition_frontier.Breadcrumb.global_slot oldest_transition
        in
        oldest_slot > global_slot - Consensus.Constants.delta
      with
      | None | Some true ->
          Ok ()
      | Some false ->
          Error `Including_unnecessary_transitions_in_delta_transition_chain
    in
    return
    @@ (t, Validation.Unsafe.set_valid_delta_transition_chain_part2 validation)
end

module Staged_ledger_validation = struct
  let target_hash_of_ledger_proof =
    let open Ledger_proof in
    Fn.compose statement_target statement

  let validate_staged_ledger_diff :
         ( 'time_received
         , 'proof
         , 'delta_transition_chain_part1
         , 'frontier_dependencies
         , [`Staged_ledger_diff] * unit Truth.false_t
         , 'delta_transition_chain_part2 )
         Validation.with_transition
      -> logger:Logger.t
      -> verifier:Verifier.t
      -> parent_staged_ledger:Staged_ledger.t
      -> ( [`Just_emitted_a_proof of bool]
           * [ `External_transition_with_validation of
               ( 'time_received
               , 'proof
               , 'delta_transition_chain_part1
               , 'frontier_dependencies
               , [`Staged_ledger_diff] * unit Truth.true_t
               , 'delta_transition_chain_part2 )
               Validation.with_transition ]
           * [`Staged_ledger of Staged_ledger.t]
         , [ `Invalid_staged_ledger_diff of
             [ `Incorrect_target_staged_ledger_hash
             | `Incorrect_target_snarked_ledger_hash ]
             list
           | `Staged_ledger_application_failed of
             Staged_ledger.Staged_ledger_error.t ] )
         Deferred.Result.t =
   fun (t, validation) ~logger ~verifier ~parent_staged_ledger ->
    let open Deferred.Result.Let_syntax in
    let transition = With_hash.data t in
    let blockchain_state =
      Protocol_state.blockchain_state (protocol_state transition)
    in
    let staged_ledger_diff = staged_ledger_diff transition in
    let%bind ( `Hash_after_applying staged_ledger_hash
             , `Ledger_proof proof_opt
             , `Staged_ledger transitioned_staged_ledger
             , `Pending_coinbase_data _ ) =
      Staged_ledger.apply ~logger ~verifier parent_staged_ledger
        staged_ledger_diff
      |> Deferred.Result.map_error ~f:(fun e ->
             `Staged_ledger_application_failed e )
    in
    let target_ledger_hash =
      match proof_opt with
      | None ->
          Option.value_map
            (Staged_ledger.current_ledger_proof transitioned_staged_ledger)
            ~f:target_hash_of_ledger_proof
            ~default:
              (Frozen_ledger_hash.of_ledger_hash
                 (Ledger.merkle_root (Lazy.force Genesis_ledger.t)))
      | Some (proof, _) ->
          target_hash_of_ledger_proof proof
    in
    let maybe_errors =
      Option.all
        [ Option.some_if
            (not
               (Staged_ledger_hash.equal staged_ledger_hash
                  (Blockchain_state.staged_ledger_hash blockchain_state)))
            `Incorrect_target_staged_ledger_hash
        ; Option.some_if
            (not
               (Frozen_ledger_hash.equal target_ledger_hash
                  (Blockchain_state.snarked_ledger_hash blockchain_state)))
            `Incorrect_target_snarked_ledger_hash ]
    in
    Deferred.return
      ( match maybe_errors with
      | Some errors ->
          Error (`Invalid_staged_ledger_diff errors)
      | None ->
          Ok
            ( `Just_emitted_a_proof (Option.is_some proof_opt)
            , `External_transition_with_validation
                (t, Validation.Unsafe.set_valid_staged_ledger_diff validation)
            , `Staged_ledger transitioned_staged_ledger ) )
end<|MERGE_RESOLUTION|>--- conflicted
+++ resolved
@@ -632,34 +632,19 @@
         type t =
           (Stable.V1.t, State_hash.Stable.V1.t) With_hash.Stable.V1.t
           * ( [`Time_received]
-<<<<<<< HEAD
-              * (unit, Truth.True.Stable.Latest.t) Truth.Stable.Latest.t
-            , [`Proof]
-              * (unit, Truth.True.Stable.Latest.t) Truth.Stable.Latest.t
-            , [`Delta_transition_chain_part1]
-              * ( State_hash.Stable.Latest.t Non_empty_list.Stable.Latest.t
-                , Truth.True.Stable.Latest.t )
-                Truth.Stable.Latest.t
-=======
               * (unit, Truth.True.Stable.V1.t) Truth.Stable.V1.t
             , [`Proof] * (unit, Truth.True.Stable.V1.t) Truth.Stable.V1.t
-            , [`Delta_transition_chain]
+            , [`Delta_transition_chain_part1]
               * ( State_hash.Stable.V1.t Non_empty_list.Stable.V1.t
                 , Truth.True.Stable.V1.t )
                 Truth.Stable.V1.t
->>>>>>> 9ff21e7b
             , [`Frontier_dependencies]
               * (unit, Truth.True.Stable.V1.t) Truth.Stable.V1.t
             , [`Staged_ledger_diff]
-<<<<<<< HEAD
-              * (unit, Truth.True.Stable.Latest.t) Truth.Stable.Latest.t
+              * (unit, Truth.True.Stable.V1.t) Truth.Stable.V1.t
             , [`Delta_transition_chain_part2]
-              * (unit, Truth.True.Stable.Latest.t) Truth.Stable.Latest.t )
-            Validation.Stable.Latest.t
-=======
               * (unit, Truth.True.Stable.V1.t) Truth.Stable.V1.t )
             Validation.Stable.V1.t
->>>>>>> 9ff21e7b
         [@@deriving version]
 
         type erased =
