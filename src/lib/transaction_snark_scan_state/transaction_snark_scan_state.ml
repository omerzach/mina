open Core_kernel
open Coda_base
open Currency

let option lab =
  Option.value_map ~default:(Or_error.error_string lab) ~f:(fun x -> Ok x)

let map2_or_error xs ys ~f =
  let rec go xs ys acc =
    match (xs, ys) with
    | [], [] ->
        Ok (List.rev acc)
    | x :: xs, y :: ys -> (
      match f x y with Error e -> Error e | Ok z -> go xs ys (z :: acc) )
    | _, _ ->
        Or_error.error_string "Length mismatch"
  in
  go xs ys []

module type Monad_with_Or_error_intf = sig
  type 'a t

  include Monad.S with type 'a t := 'a t

  module Or_error : sig
    type nonrec 'a t = 'a Or_error.t t

    include Monad.S with type 'a t := 'a t
  end
end

module Transaction_with_witness = struct
  [%%versioned
  module Stable = struct
    module V1 = struct
      type t =
        { transaction_with_info: Transaction_logic.Undo.Stable.V1.t
        ; state_hash: State_hash.Stable.V1.t * State_body_hash.Stable.V1.t
        ; statement: Transaction_snark.Statement.Stable.V1.t
        ; init_stack:
            Transaction_snark.Pending_coinbase_stack_state.Init_stack.Stable.V1
            .t
        ; ledger_witness: Coda_base.Sparse_ledger.Stable.V1.t sexp_opaque }
      [@@deriving sexp]

      let to_latest = Fn.id
    end
  end]

  (* TODO: The statement is redundant here - it can be computed from the witness and the transaction *)
  type t = Stable.Latest.t =
    { transaction_with_info: Ledger.Undo.t
    ; state_hash: State_hash.t * State_body_hash.t
    ; statement: Transaction_snark.Statement.t
    ; init_stack: Transaction_snark.Pending_coinbase_stack_state.Init_stack.t
    ; ledger_witness: Coda_base.Sparse_ledger.t sexp_opaque }
  [@@deriving sexp]
end

module Ledger_proof_with_sok_message = struct
  [%%versioned
  module Stable = struct
    module V1 = struct
      type t = Ledger_proof.Stable.V1.t * Sok_message.Stable.V1.t
      [@@deriving sexp, bin_io, version]

      let to_latest = Fn.id
    end
  end]

  type t = Ledger_proof.t * Sok_message.t [@@deriving sexp]
end

module Available_job = struct
  type t =
    ( Ledger_proof_with_sok_message.t
    , Transaction_with_witness.t )
    Parallel_scan.Available_job.t
  [@@deriving sexp]
end

module Space_partition = Parallel_scan.Space_partition

module Job_view = struct
  type t = Transaction_snark.Statement.t Parallel_scan.Job_view.t
  [@@deriving sexp]

  let to_yojson ({value; position} : t) : Yojson.Safe.t =
    let hash_yojson h = Frozen_ledger_hash.to_yojson h in
    let statement_to_yojson (s : Transaction_snark.Statement.t) =
      `Assoc
        [ ("Work_id", `Int (Transaction_snark.Statement.hash s))
        ; ("Source", hash_yojson s.source)
        ; ("Target", hash_yojson s.target)
        ; ( "Fee Excess"
          , `List
              [ `Assoc
                  [ ("token", Token_id.to_yojson s.fee_excess.fee_token_l)
                  ; ("amount", Fee.Signed.to_yojson s.fee_excess.fee_excess_l)
                  ]
              ; `Assoc
                  [ ("token", Token_id.to_yojson s.fee_excess.fee_token_r)
                  ; ("amount", Fee.Signed.to_yojson s.fee_excess.fee_excess_r)
                  ] ] )
        ; ("Supply Increase", Currency.Amount.to_yojson s.supply_increase)
        ; ( "Pending coinbase stack"
          , Transaction_snark.Pending_coinbase_stack_state.to_yojson
              s.pending_coinbase_stack_state ) ]
    in
    let job_to_yojson =
      match value with
      | BEmpty ->
          `Assoc [("B", `List [])]
      | MEmpty ->
          `Assoc [("M", `List [])]
      | MPart x ->
          `Assoc [("M", `List [statement_to_yojson x])]
      | MFull (x, y, {seq_no; status}) ->
          `Assoc
            [ ( "M"
              , `List
                  [ statement_to_yojson x
                  ; statement_to_yojson y
                  ; `Int seq_no
                  ; `Assoc
                      [ ( "Status"
                        , `String (Parallel_scan.Job_status.to_string status)
                        ) ] ] ) ]
      | BFull (x, {seq_no; status}) ->
          `Assoc
            [ ( "B"
              , `List
                  [ statement_to_yojson x
                  ; `Int seq_no
                  ; `Assoc
                      [ ( "Status"
                        , `String (Parallel_scan.Job_status.to_string status)
                        ) ] ] ) ]
    in
    `List [`Int position; job_to_yojson]
end

type job = Available_job.t [@@deriving sexp]

[%%versioned
module Stable = struct
  module V1 = struct
    type t =
      ( Ledger_proof_with_sok_message.Stable.V1.t
      , Transaction_with_witness.Stable.V1.t )
      Parallel_scan.State.Stable.V1.t
    [@@deriving sexp]

    let to_latest = Fn.id

    (* TODO: Review this. The version bytes for the underlying types are
       included in the hash, so it can never be stable between versions.
    *)

    let hash t =
      let state_hash =
        Parallel_scan.State.hash t
          (Binable.to_string (module Ledger_proof_with_sok_message.Stable.V1))
          (Binable.to_string (module Transaction_with_witness.Stable.V1))
      in
      Staged_ledger_hash.Aux_hash.of_bytes
        (state_hash |> Digestif.SHA256.to_raw_string)
  end
end]

type t = Stable.Latest.t [@@deriving sexp]

[%%define_locally
Stable.Latest.(hash)]

(**********Helpers*************)

let create_expected_statement ~constraint_constants
    { Transaction_with_witness.transaction_with_info
    ; state_hash
    ; ledger_witness
    ; init_stack
    ; statement } =
  let open Or_error.Let_syntax in
  let source =
    Frozen_ledger_hash.of_ledger_hash
    @@ Sparse_ledger.merkle_root ledger_witness
  in
  let%bind transaction = Ledger.Undo.transaction transaction_with_info in
  let%bind after =
    Or_error.try_with (fun () ->
        Sparse_ledger.apply_transaction_exn ~constraint_constants
          ledger_witness transaction )
  in
  let target =
    Frozen_ledger_hash.of_ledger_hash @@ Sparse_ledger.merkle_root after
  in
  let%bind pending_coinbase_before =
    match init_stack with
    | Base source ->
        Ok source
    | Merge ->
        Or_error.errorf
          !"Invalid init stack in Pending coinbase stack state . Expected \
            Base found Merge"
  in
  let pending_coinbase_after =
    let state_body_hash = snd state_hash in
    let pending_coinbase_with_state =
      Pending_coinbase.Stack.push_state state_body_hash pending_coinbase_before
    in
    match transaction with
    | Coinbase c ->
        Pending_coinbase.Stack.push_coinbase c pending_coinbase_with_state
    | _ ->
        pending_coinbase_with_state
  in
  let%bind fee_excess = Transaction.fee_excess transaction in
  let%map supply_increase = Transaction.supply_increase transaction in
  { Transaction_snark.Statement.source
  ; target
  ; fee_excess
  ; supply_increase
  ; pending_coinbase_stack_state=
      { statement.pending_coinbase_stack_state with
        target= pending_coinbase_after }
  ; sok_digest= () }

let completed_work_to_scanable_work (job : job) (fee, current_proof, prover) :
    'a Or_error.t =
  let sok_digest = Ledger_proof.sok_digest current_proof
  and proof = Ledger_proof.underlying_proof current_proof in
  match job with
  | Base {statement; _} ->
      let ledger_proof = Ledger_proof.create ~statement ~sok_digest ~proof in
      Ok (ledger_proof, Sok_message.create ~fee ~prover)
  | Merge ((p, _), (p', _)) ->
      let s = Ledger_proof.statement p and s' = Ledger_proof.statement p' in
      let open Or_error.Let_syntax in
      let%map fee_excess = Fee_excess.combine s.fee_excess s'.fee_excess
      and supply_increase =
        Amount.add s.supply_increase s'.supply_increase
        |> option "Error adding supply_increases"
      and _valid_pending_coinbase_stack =
        if
          Pending_coinbase.Stack.equal s.pending_coinbase_stack_state.target
            s'.pending_coinbase_stack_state.source
        then Ok ()
        else Or_error.error_string "Invalid pending coinbase stack state"
      in
      let statement : Transaction_snark.Statement.t =
        { source= s.source
        ; target= s'.target
        ; supply_increase
        ; pending_coinbase_stack_state=
            { source= s.pending_coinbase_stack_state.source
            ; target= s'.pending_coinbase_stack_state.target }
        ; fee_excess
        ; sok_digest= () }
      in
      ( Ledger_proof.create ~statement ~sok_digest ~proof
      , Sok_message.create ~fee ~prover )

let total_proofs (works : Transaction_snark_work.t list) =
  List.sum (module Int) works ~f:(fun w -> One_or_two.length w.proofs)

(*************exposed functions*****************)

module P = struct
  type t = Ledger_proof_with_sok_message.t
end

module Make_statement_scanner
    (M : Monad_with_Or_error_intf) (Verifier : sig
        type t

        val verify : verifier:t -> P.t list -> sexp_bool M.t
    end) =
struct
  module Fold = Parallel_scan.State.Make_foldable (Monad.Ident)

  (*TODO: fold over the pending_coinbase tree and validate the statements?*)
  let scan_statement ~constraint_constants tree ~verifier :
      (Transaction_snark.Statement.t, [`Error of Error.t | `Empty]) Result.t
      M.t =
    let module Acc = struct
      type t = (Transaction_snark.Statement.t * P.t list) option
    end in
    let write_error description =
      sprintf !"Staged_ledger.scan_statement: %s\n" description
    in
    let with_error ~f message =
      let result = f () in
      Result.map_error result ~f:(fun e ->
          Error.createf !"%s: %{sexp:Error.t}" (write_error message) e )
    in
    let merge_acc ~proofs (acc : Acc.t) s2 : Acc.t Or_error.t =
      let open Or_error.Let_syntax in
      with_error "Bad merge proof" ~f:(fun () ->
          match acc with
          | None ->
              Ok (Some (s2, proofs))
          | Some (s1, ps) ->
              let%map merged_statement =
                Transaction_snark.Statement.merge s1 s2
              in
              Some (merged_statement, proofs @ ps) )
    in
    let fold_step_a acc_statement job =
      match job with
      | Parallel_scan.Merge.Job.Part (proof, message) ->
          let statement = Ledger_proof.statement proof in
          merge_acc ~proofs:[(proof, message)] acc_statement statement
      | Empty | Full {status= Parallel_scan.Job_status.Done; _} ->
          Or_error.return acc_statement
      | Full {left= proof_1, message_1; right= proof_2, message_2; _} ->
          let open Or_error.Let_syntax in
          let%bind merged_statement =
            Transaction_snark.Statement.merge
              (Ledger_proof.statement proof_1)
              (Ledger_proof.statement proof_2)
          in
          merge_acc acc_statement merged_statement
            ~proofs:[(proof_1, message_1); (proof_2, message_2)]
    in
    let fold_step_d acc_statement job =
      match job with
      | Parallel_scan.Base.Job.Empty
      | Full {status= Parallel_scan.Job_status.Done; _} ->
          Or_error.return acc_statement
      | Full {job= transaction; _} ->
          with_error "Bad base statement" ~f:(fun () ->
              let open Or_error.Let_syntax in
              let%bind expected_statement =
                create_expected_statement ~constraint_constants transaction
              in
              if
                Transaction_snark.Statement.equal transaction.statement
                  expected_statement
              then merge_acc ~proofs:[] acc_statement transaction.statement
              else
                Or_error.error_string
                  (sprintf
                     !"Bad base statement expected: \
                       %{sexp:Transaction_snark.Statement.t} got: \
                       %{sexp:Transaction_snark.Statement.t}"
                     transaction.statement expected_statement) )
    in
    let res =
      Fold.fold_chronological_until tree ~init:None
        ~f_merge:(fun acc (_weight, job) ->
          let open Container.Continue_or_stop in
          match fold_step_a acc job with
          | Ok next ->
              Continue next
          | e ->
              Stop e )
        ~f_base:(fun acc (_weight, job) ->
          let open Container.Continue_or_stop in
          match fold_step_d acc job with
          | Ok next ->
              Continue next
          | e ->
              Stop e )
        ~finish:Result.return
    in
    match res with
    | Ok None ->
        M.return (Error `Empty)
    | Ok (Some (res, proofs)) ->
        let open M.Let_syntax in
        if%map Verifier.verify ~verifier proofs then Ok res
        else Error (`Error (Error.of_string "Bad proofs"))
    | Error e ->
        M.return (Error (`Error e))

  let check_invariants t ~constraint_constants ~verifier ~error_prefix
      ~ledger_hash_end:current_ledger_hash
      ~ledger_hash_begin:snarked_ledger_hash =
    let clarify_error cond err =
      if not cond then Or_error.errorf "%s : %s" error_prefix err else Ok ()
    in
    let open M.Let_syntax in
    match%map scan_statement ~constraint_constants ~verifier t with
    | Error (`Error e) ->
        Error e
    | Error `Empty ->
        let current_ledger_hash = current_ledger_hash in
        Option.value_map ~default:(Ok ()) snarked_ledger_hash ~f:(fun hash ->
            clarify_error
              (Frozen_ledger_hash.equal hash current_ledger_hash)
              "did not connect with snarked ledger hash" )
    | Ok
        { fee_excess= {fee_token_l; fee_excess_l; fee_token_r; fee_excess_r}
        ; source
        ; target
        ; supply_increase= _
        ; pending_coinbase_stack_state= _ (*TODO: check pending coinbases?*)
        ; sok_digest= () } ->
        let open Or_error.Let_syntax in
        let%map () =
          Option.value_map ~default:(Ok ()) snarked_ledger_hash ~f:(fun hash ->
              clarify_error
                (Frozen_ledger_hash.equal hash source)
                "did not connect with snarked ledger hash" )
        and () =
          clarify_error
            (Frozen_ledger_hash.equal current_ledger_hash target)
            "incorrect statement target hash"
        and () =
          clarify_error
            (Fee.Signed.equal Fee.Signed.zero fee_excess_l)
            "nonzero fee excess"
        and () =
          clarify_error
            (Fee.Signed.equal Fee.Signed.zero fee_excess_r)
            "nonzero fee excess"
        and () =
          clarify_error
            (Token_id.equal Token_id.default fee_token_l)
            "nondefault fee token"
        and () =
          clarify_error
            (Token_id.equal Token_id.default fee_token_r)
            "nondefault fee token"
        in
        ()
end

module Staged_undos = struct
  type undo = Ledger.Undo.t

  type t = undo list

  let apply ~constraint_constants t ledger =
    List.fold_left t ~init:(Ok ()) ~f:(fun acc t ->
        Or_error.bind
          (Or_error.map acc ~f:(fun _ -> t))
          ~f:(fun u -> Ledger.undo ~constraint_constants ledger u) )
end

let statement_of_job : job -> Transaction_snark.Statement.t option = function
  | Base {statement; _} ->
      Some statement
  | Merge ((p1, _), (p2, _)) ->
      let stmt1 = Ledger_proof.statement p1
      and stmt2 = Ledger_proof.statement p2 in
      let open Option.Let_syntax in
      let%bind () =
        Option.some_if (Frozen_ledger_hash.equal stmt1.target stmt2.source) ()
      in
      let%map fee_excess =
        match Fee_excess.combine stmt1.fee_excess stmt2.fee_excess with
        | Ok ret ->
            Some ret
        | Error _ ->
            None
      and supply_increase =
        Currency.Amount.add stmt1.supply_increase stmt2.supply_increase
      in
<<<<<<< HEAD
      { Transaction_snark.Statement.source= stmt1.source
      ; target= stmt2.target
      ; supply_increase
      ; pending_coinbase_stack_state=
          { source= stmt1.pending_coinbase_stack_state.source
          ; target= stmt2.pending_coinbase_stack_state.target }
      ; fee_excess
      ; sok_digest= () }
=======
      ( { source= stmt1.source
        ; target= stmt2.target
        ; supply_increase
        ; pending_coinbase_stack_state=
            { source= stmt1.pending_coinbase_stack_state.source
            ; target= stmt2.pending_coinbase_stack_state.target }
        ; fee_excess
        ; sok_digest= () }
        : Transaction_snark.Statement.t )
>>>>>>> 7b3c9cf6

let create ~work_delay ~transaction_capacity_log_2 =
  let k = Int.pow 2 transaction_capacity_log_2 in
  Parallel_scan.empty ~delay:work_delay ~max_base_jobs:k

let empty ~(constraint_constants : Genesis_constants.Constraint_constants.t) ()
    =
  create ~work_delay:constraint_constants.work_delay
    ~transaction_capacity_log_2:constraint_constants.transaction_capacity_log_2

let extract_txns txns_with_witnesses =
  (* TODO: This type checks, but are we actually pulling the inverse txn here? *)
  List.map txns_with_witnesses
    ~f:(fun (txn_with_witness : Transaction_with_witness.t) ->
      let txn =
        Ledger.Undo.transaction txn_with_witness.transaction_with_info
        |> Or_error.ok_exn
      in
      let state_hash = fst txn_with_witness.state_hash in
      (txn, state_hash) )

let latest_ledger_proof t =
  let open Option.Let_syntax in
  let%map proof, txns_with_witnesses = Parallel_scan.last_emitted_value t in
  (proof, extract_txns txns_with_witnesses)

let free_space = Parallel_scan.free_space

(*This needs to be grouped like in work_to_do function. Group of two jobs per list and not group of two jobs after concatenating the lists*)
let all_jobs = Parallel_scan.all_jobs

let next_on_new_tree = Parallel_scan.next_on_new_tree

let base_jobs_on_latest_tree = Parallel_scan.base_jobs_on_latest_tree

(* TODO: make this operation O(1) -- gets used in Sync_handler RPC, which is performance sensitive (#3733) *)
let target_merkle_root t =
  let open Transaction_with_witness in
  let open Option.Let_syntax in
  let%map last_item = List.last (Parallel_scan.pending_data t) in
  last_item.statement.target

(*All the transactions in the order in which they were applied*)
let staged_transactions t =
  List.map ~f:(fun (t : Transaction_with_witness.t) ->
      t.transaction_with_info |> Ledger.Undo.transaction )
  @@ Parallel_scan.pending_data t
  |> Or_error.all

let staged_transactions_with_protocol_states t
    ~(get_state : State_hash.t -> Coda_state.Protocol_state.value Or_error.t) =
  let open Or_error.Let_syntax in
  List.map ~f:(fun (t : Transaction_with_witness.t) ->
      let%bind txn = t.transaction_with_info |> Ledger.Undo.transaction in
      let%map protocol_state = get_state (fst t.state_hash) in
      (txn, protocol_state) )
  @@ Parallel_scan.pending_data t
  |> Or_error.all

(*All the staged transactions in the reverse order of their application (Latest first)*)
let staged_undos t : Staged_undos.t =
  List.map
    (Parallel_scan.pending_data t |> List.rev)
    ~f:(fun (t : Transaction_with_witness.t) -> t.transaction_with_info)

let partition_if_overflowing t =
  let bundle_count work_count = (work_count + 1) / 2 in
  let {Space_partition.first= slots, job_count; second} =
    Parallel_scan.partition_if_overflowing t
  in
  { Space_partition.first= (slots, bundle_count job_count)
  ; second=
      Option.map second ~f:(fun (slots, job_count) ->
          (slots, bundle_count job_count) ) }

let extract_from_job (job : job) =
  match job with
  | Parallel_scan.Available_job.Base d ->
<<<<<<< HEAD
      First (d, d.statement, d.state_hash, d.ledger_witness)
=======
      First
        ( d.transaction_with_info
        , d.statement
        , d.state_hash
        , d.ledger_witness
        , d.init_stack )
>>>>>>> 7b3c9cf6
  | Merge ((p1, _), (p2, _)) ->
      Second (p1, p2)

let snark_job_list_json t =
  let all_jobs : Job_view.t list list =
    let fa (a : Ledger_proof_with_sok_message.t) =
      Ledger_proof.statement (fst a)
    in
    let fd (d : Transaction_with_witness.t) = d.statement in
    Parallel_scan.view_jobs_with_position t fa fd
  in
  Yojson.Safe.to_string
    (`List
      (List.map all_jobs ~f:(fun tree ->
           `List (List.map tree ~f:Job_view.to_yojson) )))

(*Always the same pairing of jobs*)
let all_work_statements_exn t : Transaction_snark_work.Statement.t list =
  let work_seqs = all_jobs t in
  List.concat_map work_seqs ~f:(fun work_seq ->
      One_or_two.group_list
        (List.map work_seq ~f:(fun job ->
             match statement_of_job job with
             | None ->
                 assert false
             | Some stmt ->
                 stmt )) )

let required_work_pairs t ~slots =
  let work_list = Parallel_scan.jobs_for_slots t ~slots in
  List.concat_map work_list ~f:(fun works -> One_or_two.group_list works)

let k_work_pairs_for_new_diff t ~k =
  let work_list = Parallel_scan.jobs_for_next_update t in
  List.(
    take (concat_map work_list ~f:(fun works -> One_or_two.group_list works)) k)

(*Always the same pairing of jobs*)
let work_statements_for_new_diff t : Transaction_snark_work.Statement.t list =
  let work_list = Parallel_scan.jobs_for_next_update t in
  List.concat_map work_list ~f:(fun work_seq ->
      One_or_two.group_list
        (List.map work_seq ~f:(fun job ->
             match statement_of_job job with
             | None ->
                 assert false
             | Some stmt ->
                 stmt )) )

let all_work_pairs t
    ~(get_state : State_hash.t -> Coda_state.Protocol_state.value Or_error.t) :
    ( Transaction.t
    , Transaction_witness.t
    , Ledger_proof.t )
    Snark_work_lib.Work.Single.Spec.t
    One_or_two.t
    list
    Or_error.t =
  let all_jobs = all_jobs t in
  let module A = Available_job in
  let open Or_error.Let_syntax in
  let single_spec (job : job) =
    match extract_from_job job with
<<<<<<< HEAD
    | First (d, statement, state_hash, ledger_witness) ->
        let%bind transaction =
          Ledger.Undo.transaction d.transaction_with_info
        in
=======
    | First
        ( transaction_with_info
        , statement
        , state_hash
        , ledger_witness
        , init_stack ) ->
        let%bind transaction = Ledger.Undo.transaction transaction_with_info in
>>>>>>> 7b3c9cf6
        let%bind protocol_state_body =
          let%map state = get_state (fst state_hash) in
          Coda_state.Protocol_state.body state
        in
        let%map init_stack =
<<<<<<< HEAD
          match d.init_stack with
=======
          match init_stack with
>>>>>>> 7b3c9cf6
          | Base x ->
              Ok x
          | Merge ->
              Or_error.error_string "init_stack was Merge"
        in
        Snark_work_lib.Work.Single.Spec.Transition
          ( statement
          , transaction
          , { Transaction_witness.ledger= ledger_witness
            ; protocol_state_body
            ; init_stack } )
    | Second (p1, p2) ->
        let%map merged =
          Transaction_snark.Statement.merge
            (Ledger_proof.statement p1)
            (Ledger_proof.statement p2)
        in
        Snark_work_lib.Work.Single.Spec.Merge (merged, p1, p2)
  in
  List.fold_until all_jobs ~init:[]
    ~finish:(fun lst -> Ok lst)
    ~f:(fun acc jobs ->
      let specs_list : 'a One_or_two.t list Or_error.t =
        List.fold ~init:(Ok []) (One_or_two.group_list jobs)
          ~f:(fun acc' pair ->
            let%bind acc' = acc' in
            let%map spec = One_or_two.Or_error.map ~f:single_spec pair in
            spec :: acc' )
      in
      match specs_list with
      | Ok list ->
          Continue (acc @ List.rev list)
      | Error e ->
          Stop (Error e) )

let update_metrics = Parallel_scan.update_metrics

let fill_work_and_enqueue_transactions t transactions work =
  let open Or_error.Let_syntax in
  let fill_in_transaction_snark_work t (works : Transaction_snark_work.t list)
      : (Ledger_proof.t * Sok_message.t) list Or_error.t =
    let next_jobs =
      List.(
        take
          (concat @@ Parallel_scan.jobs_for_next_update t)
          (total_proofs works))
    in
    map2_or_error next_jobs
      (List.concat_map works
         ~f:(fun {Transaction_snark_work.fee; proofs; prover} ->
           One_or_two.map proofs ~f:(fun proof -> (fee, proof, prover))
           |> One_or_two.to_list ))
      ~f:completed_work_to_scanable_work
  in
  let old_proof = Parallel_scan.last_emitted_value t in
  let%bind work_list = fill_in_transaction_snark_work t work in
  let%bind proof_opt, updated_scan_state =
    Parallel_scan.update t ~completed_jobs:work_list ~data:transactions
  in
  let%map result_opt =
    Option.value_map ~default:(Ok None) proof_opt
      ~f:(fun ((proof, _), txns_with_witnesses) ->
        let curr_source = (Ledger_proof.statement proof).source in
        (*TODO: get genesis ledger hash if the old_proof is none*)
        let prev_target =
          Option.value_map ~default:curr_source old_proof
            ~f:(fun ((p', _), _) -> (Ledger_proof.statement p').target)
        in
        if Frozen_ledger_hash.equal curr_source prev_target then
          Ok (Some (proof, extract_txns txns_with_witnesses))
        else Or_error.error_string "Unexpected ledger proof emitted" )
  in
  (result_opt, updated_scan_state)

let required_state_hashes t =
  List.fold ~init:State_hash.Set.empty
    ~f:(fun acc (t : Transaction_with_witness.t) ->
      Set.add acc (fst t.state_hash) )
    (Parallel_scan.pending_data t)

let check_required_protocol_states t ~protocol_states =
  let open Or_error.Let_syntax in
  let required_state_hashes = required_state_hashes t in
  let check_length states =
    let required = State_hash.Set.length required_state_hashes in
    let received = List.length states in
    if required = received then Or_error.return ()
    else
      Or_error.errorf
        !"Required %d protocol states but received %d"
        required received
  in
  (*Don't check further if the lengths dont match*)
  let%bind () = check_length protocol_states in
  let received_state_map =
    List.fold protocol_states ~init:Coda_base.State_hash.Map.empty
      ~f:(fun m ps ->
        State_hash.Map.set m ~key:(Coda_state.Protocol_state.hash ps) ~data:ps
    )
  in
  let protocol_states_assoc =
    List.filter_map (State_hash.Set.to_list required_state_hashes)
      ~f:(fun hash ->
        let open Option.Let_syntax in
        let%map state = State_hash.Map.find received_state_map hash in
        (hash, state) )
  in
  let%map () = check_length protocol_states_assoc in
  protocol_states_assoc<|MERGE_RESOLUTION|>--- conflicted
+++ resolved
@@ -458,16 +458,6 @@
       and supply_increase =
         Currency.Amount.add stmt1.supply_increase stmt2.supply_increase
       in
-<<<<<<< HEAD
-      { Transaction_snark.Statement.source= stmt1.source
-      ; target= stmt2.target
-      ; supply_increase
-      ; pending_coinbase_stack_state=
-          { source= stmt1.pending_coinbase_stack_state.source
-          ; target= stmt2.pending_coinbase_stack_state.target }
-      ; fee_excess
-      ; sok_digest= () }
-=======
       ( { source= stmt1.source
         ; target= stmt2.target
         ; supply_increase
@@ -477,7 +467,6 @@
         ; fee_excess
         ; sok_digest= () }
         : Transaction_snark.Statement.t )
->>>>>>> 7b3c9cf6
 
 let create ~work_delay ~transaction_capacity_log_2 =
   let k = Int.pow 2 transaction_capacity_log_2 in
@@ -556,16 +545,12 @@
 let extract_from_job (job : job) =
   match job with
   | Parallel_scan.Available_job.Base d ->
-<<<<<<< HEAD
-      First (d, d.statement, d.state_hash, d.ledger_witness)
-=======
       First
         ( d.transaction_with_info
         , d.statement
         , d.state_hash
         , d.ledger_witness
         , d.init_stack )
->>>>>>> 7b3c9cf6
   | Merge ((p1, _), (p2, _)) ->
       Second (p1, p2)
 
@@ -629,12 +614,6 @@
   let open Or_error.Let_syntax in
   let single_spec (job : job) =
     match extract_from_job job with
-<<<<<<< HEAD
-    | First (d, statement, state_hash, ledger_witness) ->
-        let%bind transaction =
-          Ledger.Undo.transaction d.transaction_with_info
-        in
-=======
     | First
         ( transaction_with_info
         , statement
@@ -642,17 +621,12 @@
         , ledger_witness
         , init_stack ) ->
         let%bind transaction = Ledger.Undo.transaction transaction_with_info in
->>>>>>> 7b3c9cf6
         let%bind protocol_state_body =
           let%map state = get_state (fst state_hash) in
           Coda_state.Protocol_state.body state
         in
         let%map init_stack =
-<<<<<<< HEAD
-          match d.init_stack with
-=======
           match init_stack with
->>>>>>> 7b3c9cf6
           | Base x ->
               Ok x
           | Merge ->
