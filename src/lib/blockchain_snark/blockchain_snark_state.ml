--- conflicted
+++ resolved
@@ -106,14 +106,7 @@
       Protocol_state.create_var ~previous_state_hash ~genesis_state_hash
         ~blockchain_state:(Snark_transition.blockchain_state transition)
         ~consensus_state
-    in
-    let%bind () =
-      as_prover
-        As_prover.(
-          let%map t = read Protocol_state.typ t in
-          Core.printf
-            !"new state in snark %{sexp:Protocol_state.Value.t}\n%!"
-            t)
+        ~constants:(Protocol_state.constants previous_state)
     in
     let%map () =
       let%bind h, _ = Protocol_state.hash_checked t in
@@ -262,7 +255,6 @@
           Protocol_state.blockchain_state t
           |> Blockchain_state.snarked_ledger_hash
         in
-<<<<<<< HEAD
         [ not
             (Consensus.Data.Consensus_state.is_genesis_state
                (Protocol_state.consensus_state curr))
@@ -279,24 +271,6 @@
   type t = Protocol_state.Value.t
 
   let to_field_elements (t : t) : Tick.Field.t array = [|Protocol_state.hash t|]
-=======
-        result
-      in
-      let%bind genesis_state_hash =
-        (*get the genesis state hash from previous state unless previous state is the genesis state itslef*)
-        Protocol_state.genesis_state_hash_checked
-          ~state_hash:previous_state_hash previous_state
-      in
-      let new_state =
-        Protocol_state.create_var ~previous_state_hash ~genesis_state_hash
-          ~blockchain_state:(Snark_transition.blockchain_state transition)
-          ~consensus_state
-          ~constants:(Protocol_state.constants previous_state)
-      in
-      let%map state_hash, _ = Protocol_state.hash_checked new_state in
-      (state_hash, new_state, `Success success)
-  end
->>>>>>> 9a3593c5
 end
 
 module Statement_var = struct
