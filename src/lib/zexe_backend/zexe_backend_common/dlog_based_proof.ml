--- conflicted
+++ resolved
@@ -254,11 +254,7 @@
         , Fq.Stable.V1.t
         , Fq.Stable.V1.t Dlog_marlin_types.Pc_array.Stable.V1.t )
         Dlog_marlin_types.Proof.Stable.V1.t
-<<<<<<< HEAD
-      [@@deriving bin_io, version, compare, sexp, yojson, hash, eq]
-=======
       [@@deriving compare, sexp, yojson, hash, eq]
->>>>>>> d26d1c16
 
       let to_latest = Fn.id
     end
