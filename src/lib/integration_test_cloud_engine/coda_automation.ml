--- conflicted
+++ resolved
@@ -432,24 +432,14 @@
             ; "--from-file=pub=" ^ secret ^ ".pub" ] )
     in
     t.deployed <- true ;
-<<<<<<< HEAD
-    { Kubernetes_network.namespace= t.namespace
-    ; constraint_constants= t.constraint_constants
-    ; genesis_constants= t.genesis_constants
-    ; block_producers= t.block_producer_nodes
-    ; snark_coordinators= t.snark_coordinator_nodes
-    ; nodes_by_app_id= t.nodes_by_app_id
-    ; archive_nodes= []
-    ; testnet_log_filter= t.testnet_log_filter
-    ; keypairs= t.keypairs }
-=======
     let result =
       { Kubernetes_network.namespace= t.namespace
       ; constraint_constants= t.constraint_constants
       ; genesis_constants= t.genesis_constants
-      ; block_producers= t.block_producer_pod_names
-      ; snark_coordinators= t.snark_coordinator_pod_names
+      ; block_producers= t.block_producer_nodes
+      ; snark_coordinators= t.snark_coordinator_nodes
       ; archive_nodes= []
+      ; nodes_by_app_id= t.nodes_by_app_id
       ; testnet_log_filter= t.testnet_log_filter
       ; keypairs= t.keypairs }
     in
@@ -461,7 +451,6 @@
     [%log' info t.logger] "archive_nodes_list: %s"
       (Kubernetes_network.Node.node_list_to_string result.archive_nodes) ;
     result
->>>>>>> 6cc425c6
 
   let destroy t =
     [%log' info t.logger] "Destroying network" ;
