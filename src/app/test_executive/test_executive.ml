--- conflicted
+++ resolved
@@ -20,11 +20,8 @@
 let tests : test list =
   [ ( "block-production"
     , (module Block_production_test.Make : Test_functor_intf) )
-<<<<<<< HEAD
-  ; ("bootstrap", (module Bootstrap_test.Make : Test_functor_intf)) ]
-=======
+  ; ("bootstrap", (module Bootstrap_test.Make : Test_functor_intf))
   ; ("send-payment", (module Send_payment_test.Make : Test_functor_intf)) ]
->>>>>>> 4858a8c1
 
 let to_or_error = Deferred.map ~f:Or_error.return
 
@@ -144,12 +141,8 @@
     Monitor.try_with ~extract_exn:true (fun () ->
         let open Malleable_error.Let_syntax in
         let%bind net_manager =
-<<<<<<< HEAD
-          to_or_error @@ Engine.Network_manager.create ~logger network_config
-=======
           Deferred.bind ~f:Malleable_error.return
             (Engine.Network_manager.create network_config)
->>>>>>> 4858a8c1
         in
         net_manager_ref := Some net_manager ;
         let%bind network =
