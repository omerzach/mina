open Core
open Async
open Signature_lib
open Coda_base

module Graphql_client = Graphql_client_lib.Make (struct
  let address = "graphql"

  let preprocess_variables_string = Fn.id

  let headers = String.Map.empty
end)

let print_rpc_error error =
  eprintf "RPC connection error: %s\n" (Error.to_string_hum error)

let dispatch rpc query port =
  Tcp.with_connection
    (Tcp.Where_to_connect.of_host_and_port (Cli_lib.Port.of_local port))
    ~timeout:(Time.Span.of_sec 1.)
    (fun _ r w ->
      let open Deferred.Let_syntax in
      match%bind Rpc.Connection.create r w ~connection_state:(fun _ -> ()) with
      | Error exn ->
          return
            (Or_error.errorf
               !"Error connecting to the daemon on port %d using the RPC \
                 call, %s,: %s"
               port (Rpc.Rpc.name rpc) (Exn.to_string exn))
      | Ok conn ->
          Rpc.Rpc.dispatch rpc conn query )

let dispatch_join_errors rpc query port =
  let open Deferred.Let_syntax in
  let%map res = dispatch rpc query port in
  Or_error.join res

(** Call an RPC, passing handlers for a successful call and a failing one. Note
    that a successful *call* may have failed on the server side and returned a
    failing result. To deal with that, the success handler returns an
    Or_error. *)
let dispatch_with_message rpc query port ~success ~error
    ~(join_error : 'a Or_error.t -> 'b Or_error.t) =
  let fail err = eprintf "%s\n%!" err ; exit 18 in
  let%bind res = dispatch rpc query port in
  match join_error res with
  | Ok x ->
      printf "%s\n" (success x) ;
      Deferred.unit
  | Error e ->
      fail (error e)

let dispatch_pretty_message (type t)
    (module Print : Cli_lib.Render.Printable_intf with type t = t)
    ?(json = true) ~(join_error : 'a Or_error.t -> t Or_error.t) ~error_ctx rpc
    query port =
  let%bind res = dispatch rpc query port in
  Cli_lib.Render.print (module Print) json (join_error res) ~error_ctx
  |> Deferred.return

module Args = struct
  open Command.Param

  let zip2 = map2 ~f:(fun arg1 arg2 -> (arg1, arg2))

  let zip3 = map3 ~f:(fun arg1 arg2 arg3 -> (arg1, arg2, arg3))

  let zip4 arg1 arg2 arg3 arg4 =
    return (fun a b c d -> (a, b, c, d)) <*> arg1 <*> arg2 <*> arg3 <*> arg4

  let zip5 arg1 arg2 arg3 arg4 arg5 =
    return (fun a b c d e -> (a, b, c, d, e))
    <*> arg1 <*> arg2 <*> arg3 <*> arg4 <*> arg5
end

let or_error_str ~f_ok ~error = function
  | Ok x ->
      f_ok x
  | Error e ->
      sprintf "%s\n%s\n" error (Error.to_string_hum e)

let stop_daemon =
  let open Deferred.Let_syntax in
  let open Daemon_rpcs in
  let open Command.Param in
  Command.async ~summary:"Stop the daemon"
    (Cli_lib.Background_daemon.rpc_init (return ()) ~f:(fun port () ->
         let%map res = dispatch Stop_daemon.rpc () port in
         printf "%s"
           (or_error_str res
              ~f_ok:(fun _ -> "Daemon stopping\n")
              ~error:"Daemon likely stopped") ))

let get_balance =
  let open Command.Param in
  let open Deferred.Let_syntax in
  let address_flag =
    flag "address"
      ~doc:"PUBLICKEY Public-key for which you want to check the balance"
      (required Cli_lib.Arg_type.public_key)
  in
  Command.async ~summary:"Get balance associated with a public key"
    (Cli_lib.Background_daemon.rpc_init address_flag ~f:(fun port address ->
         let%map res =
           dispatch_join_errors Daemon_rpcs.Get_balance.rpc
             (Public_key.compress address)
             port
         in
         let balance_str = function
           | Some b ->
               sprintf "Balance: %s coda\n" (Currency.Balance.to_string b)
           | None ->
               "There are no funds in this account\n"
         in
         printf "%s"
           (or_error_str res ~f_ok:balance_str ~error:"Failed to get balance")
     ))

let get_balance_graphql =
  let open Command.Param in
  let pk_flag =
    flag "public-key"
      ~doc:"KEY Public key for which you want to check the balance"
      (required Cli_lib.Arg_type.public_key_compressed)
  in
  Command.async ~summary:"Get balance associated with a public key"
    (Cli_lib.Background_daemon.init ~rest:true pk_flag
       ~f:(fun port public_key ->
         let%map response =
           Graphql_client.query
             (Graphql_queries.Get_wallet.make
                ~public_key:(Graphql_client.Encoders.public_key public_key)
                ())
             port
         in
         match response#wallet with
         | Some wallet ->
             printf "Balance: %s coda\n"
               (Currency.Balance.to_string (wallet#balance)#total)
         | None ->
             printf "There are no funds in this account\n" ))

let print_trust_status status json =
  if json then
    printf "%s\n"
      (Yojson.Safe.to_string (Trust_system.Peer_status.to_yojson status))
  else
    let ban_status =
      match status.banned with
      | Unbanned ->
          "Unbanned"
      | Banned_until tm ->
          sprintf "Banned_until %s" (Time.to_string_abs tm ~zone:Time.Zone.utc)
    in
    printf "%0.04f, %s\n" status.trust ban_status

let round_trust_score trust_status =
  let open Trust_system.Peer_status in
  let trust = Float.round_decimal trust_status.trust ~decimal_digits:4 in
  {trust_status with trust}

let get_trust_status =
  let open Command.Param in
  let open Deferred.Let_syntax in
  let address_flag =
    flag "ip-address"
      ~doc:
        "IP An IPv4 or IPv6 address for which you want to query the trust \
         status"
      (required Cli_lib.Arg_type.ip_address)
  in
  let json_flag = Cli_lib.Flag.json in
  let flags = Args.zip2 address_flag json_flag in
  Command.async ~summary:"Get the trust status associated with an IP address"
    (Cli_lib.Background_daemon.rpc_init flags
       ~f:(fun port (ip_address, json) ->
         match%map
           dispatch Daemon_rpcs.Get_trust_status.rpc ip_address port
         with
         | Ok status ->
             print_trust_status (round_trust_score status) json
         | Error e ->
             printf "Failed to get trust status %s\n" (Error.to_string_hum e)
     ))

let ip_trust_statuses_to_yojson ip_trust_statuses =
  let items =
    List.map ip_trust_statuses ~f:(fun (ip_addr, status) ->
        `Assoc
          [ ("ip", `String (Unix.Inet_addr.to_string ip_addr))
          ; ("status", Trust_system.Peer_status.to_yojson status) ] )
  in
  `List items

let print_ip_trust_statuses ip_statuses json =
  if json then
    printf "%s\n"
      (Yojson.Safe.to_string @@ ip_trust_statuses_to_yojson ip_statuses)
  else
    List.iter ip_statuses ~f:(fun (ip_addr, status) ->
        printf "%s : " (Unix.Inet_addr.to_string ip_addr) ;
        print_trust_status status false )

let get_trust_status_all =
  let open Command.Param in
  let open Deferred.Let_syntax in
  let nonzero_flag =
    flag "nonzero-only" no_arg
      ~doc:"Only show trust statuses whose trust score is nonzero"
  in
  let json_flag = Cli_lib.Flag.json in
  let flags = Args.zip2 nonzero_flag json_flag in
  Command.async
    ~summary:"Get trust statuses for all peers known to the trust system"
    (Cli_lib.Background_daemon.rpc_init flags ~f:(fun port (nonzero, json) ->
         match%map dispatch Daemon_rpcs.Get_trust_status_all.rpc () port with
         | Ok ip_trust_statuses ->
             (* always round the trust scores for display *)
             let ip_rounded_trust_statuses =
               List.map ip_trust_statuses ~f:(fun (ip_addr, status) ->
                   (ip_addr, round_trust_score status) )
             in
             let filtered_ip_trust_statuses =
               if nonzero then
                 List.filter ip_rounded_trust_statuses
                   ~f:(fun (_ip_addr, status) ->
                     not Float.(equal status.trust zero) )
               else ip_rounded_trust_statuses
             in
             print_ip_trust_statuses filtered_ip_trust_statuses json
         | Error e ->
             printf "Failed to get trust statuses %s\n" (Error.to_string_hum e)
     ))

let reset_trust_status =
  let open Command.Param in
  let open Deferred.Let_syntax in
  let address_flag =
    flag "ip-address"
      ~doc:
        "IP An IPv4 or IPv6 address for which you want to reset the trust \
         status"
      (required Cli_lib.Arg_type.ip_address)
  in
  let json_flag = Cli_lib.Flag.json in
  let flags = Args.zip2 address_flag json_flag in
  Command.async ~summary:"Reset the trust status associated with an IP address"
    (Cli_lib.Background_daemon.rpc_init flags
       ~f:(fun port (ip_address, json) ->
         match%map
           dispatch Daemon_rpcs.Reset_trust_status.rpc ip_address port
         with
         | Ok status ->
             print_trust_status status json
         | Error e ->
             printf "Failed to reset trust status %s\n" (Error.to_string_hum e)
     ))

let get_public_keys =
  let open Daemon_rpcs in
  let open Command.Param in
  let with_details_flag =
    flag "with-details" no_arg
      ~doc:"Show extra details (eg. balance, nonce) in addition to public keys"
  in
  let error_ctx = "Failed to get public-keys" in
  Command.async ~summary:"Get public keys"
    (Cli_lib.Background_daemon.rpc_init
       (Args.zip2 with_details_flag Cli_lib.Flag.json)
       ~f:(fun port (is_balance_included, json) ->
         if is_balance_included then
           dispatch_pretty_message ~json ~join_error:Or_error.join ~error_ctx
             (module Cli_lib.Render.Public_key_with_details)
             Get_public_keys_with_details.rpc () port
         else
           dispatch_pretty_message ~json ~join_error:Or_error.join ~error_ctx
             (module Cli_lib.Render.String_list_formatter)
             Get_public_keys.rpc () port ))

let generate_receipt =
  let open Daemon_rpcs in
  let open Command.Param in
  let open Cli_lib.Arg_type in
  let receipt_hash_flag =
    flag "receipt-chain-hash"
      ~doc:
        "RECEIPTHASH Receipt-chain-hash of the payment that you want to\n\
        \        generate a receipt for"
      (required receipt_chain_hash)
  in
  let address_flag =
    flag "address" ~doc:"PUBLICKEY Public-key address of sender"
      (required public_key_compressed)
  in
  Command.async ~summary:"Generate a receipt for a sent payment"
    (Cli_lib.Background_daemon.rpc_init
       (Args.zip2 receipt_hash_flag address_flag)
       ~f:(fun port (receipt_chain_hash, pk) ->
         dispatch_with_message Prove_receipt.rpc (receipt_chain_hash, pk) port
           ~success:Cli_lib.Render.Prove_receipt.to_text
           ~error:Error.to_string_hum ~join_error:Or_error.join ))

let read_json filepath ~flag =
  let%map res =
    Deferred.Or_error.try_with (fun () ->
        let%map json_contents = Reader.file_contents filepath in
        Ok (Yojson.Safe.from_string json_contents) )
  in
  match res with
  | Ok c ->
      c
  | Error e ->
      Or_error.errorf "Could not read %s at %s\n%s" flag filepath
        (Error.to_string_hum e)

let verify_receipt =
  let open Deferred.Let_syntax in
  let open Daemon_rpcs in
  let open Command.Param in
  let open Cli_lib.Arg_type in
  let proof_path_flag =
    flag "proof-path"
      ~doc:"PROOFFILE File to read json version of payment receipt"
      (required string)
  in
  let payment_path_flag =
    flag "payment-path"
      ~doc:"PAYMENTPATH File to read json version of verifying payment"
      (required string)
  in
  let address_flag =
    flag "address" ~doc:"PUBLICKEY Public-key address of sender"
      (required public_key_compressed)
  in
  Command.async ~summary:"Verify a receipt of a sent payment"
    (Cli_lib.Background_daemon.rpc_init
       (Args.zip3 payment_path_flag proof_path_flag address_flag)
       ~f:(fun port (payment_path, proof_path, pk) ->
         let dispatch_result =
           let open Deferred.Or_error.Let_syntax in
           let%bind payment_json =
             read_json payment_path ~flag:"payment-path"
           in
           let%bind proof_json = read_json proof_path ~flag:"proof-path" in
           let to_deferred_or_error result ~error =
             Result.map_error result ~f:(fun s ->
                 Error.of_string (sprintf "%s: %s" error s) )
             |> Deferred.return
           in
           let%bind payment =
             User_command.of_yojson payment_json
             |> to_deferred_or_error
                  ~error:
                    (sprintf "Payment file %s has invalid json format"
                       payment_path)
           and proof =
             Payment_proof.of_yojson proof_json
             |> to_deferred_or_error
                  ~error:
                    (sprintf "Proof file %s has invalid json format" proof_path)
           in
           dispatch Verify_proof.rpc (pk, payment, proof) port
         in
         match%map dispatch_result with
         | Ok (Ok ()) ->
             printf "Payment is valid on the existing blockchain!\n"
         | Error e | Ok (Error e) ->
             eprintf "Error verifying the receipt: %s\n"
               (Error.to_string_hum e) ))

let get_nonce :
       rpc:( Public_key.Compressed.t
           , Account.Nonce.t option Or_error.t )
           Rpc.Rpc.t
    -> Public_key.t
    -> int
    -> (Account.Nonce.t, string) Deferred.Result.t =
 fun ~rpc addr port ->
  let open Deferred.Let_syntax in
  let%map res = dispatch rpc (Public_key.compress addr) port in
  match Or_error.join res with
  | Ok (Some n) ->
      Ok n
  | Ok None ->
      Error "No account found at that public_key"
  | Error e ->
      Error (Error.to_string_hum e)

let get_nonce_cmd =
  let open Command.Param in
  let address_flag =
    flag "address" ~doc:"PUBLICKEY Public-key address you want the nonce for"
      (required Cli_lib.Arg_type.public_key)
  in
  Command.async ~summary:"Get the current nonce for an account"
    (Cli_lib.Background_daemon.rpc_init address_flag ~f:(fun port address ->
         match%bind get_nonce ~rpc:Daemon_rpcs.Get_nonce.rpc address port with
         | Error e ->
             eprintf "Failed to get nonce\n%s\n" e ;
             exit 2
         | Ok nonce ->
             printf "%s\n" (Account.Nonce.to_string nonce) ;
             exit 0 ))

let status =
  let open Daemon_rpcs in
  let flag = Args.zip2 Cli_lib.Flag.json Cli_lib.Flag.performance in
  Command.async ~summary:"Get running daemon status"
    (Cli_lib.Background_daemon.rpc_init flag
       ~f:(fun port (json, performance) ->
         dispatch_pretty_message ~json ~join_error:Fn.id
           ~error_ctx:"Failed to get status"
           (module Daemon_rpcs.Types.Status)
           Get_status.rpc
           (if performance then `Performance else `None)
           port ))

let status_clear_hist =
  let open Daemon_rpcs in
  let flag = Args.zip2 Cli_lib.Flag.json Cli_lib.Flag.performance in
  Command.async ~summary:"Clear histograms reported in status"
    (Cli_lib.Background_daemon.rpc_init flag
       ~f:(fun port (json, performance) ->
         dispatch_pretty_message ~json ~join_error:Fn.id
           ~error_ctx:"Failed to clear histograms reported in status"
           (module Daemon_rpcs.Types.Status)
           Clear_hist_status.rpc
           (if performance then `Performance else `None)
           port ))

let get_nonce_exn ~rpc public_key port =
  match%bind get_nonce ~rpc public_key port with
  | Error e ->
      eprintf "Failed to get nonce\n%s\n" e ;
      exit 3
  | Ok nonce ->
      return nonce

let handle_exception_nicely (type a) (f : unit -> a Deferred.t) () :
    a Deferred.t =
  match%bind Deferred.Or_error.try_with ~extract_exn:true f with
  | Ok e ->
      return e
  | Error e ->
      eprintf "Error: %s" (Error.to_string_hum e) ;
      exit 4

let batch_send_payments =
  let module Payment_info = struct
    type t = {receiver: string; amount: Currency.Amount.t; fee: Currency.Fee.t}
    [@@deriving sexp]
  end in
  let payment_path_flag =
    Command.Param.(anon @@ ("payments-file" %: string))
  in
  let get_infos payments_path =
    match%bind
      Reader.load_sexp payments_path [%of_sexp: Payment_info.t list]
    with
    | Ok x ->
        return x
    | Error _ ->
        let sample_info () : Payment_info.t =
          let keypair = Keypair.create () in
          { Payment_info.receiver=
              Public_key.(
                Compressed.to_base58_check (compress keypair.public_key))
          ; amount= Currency.Amount.of_int (Random.int 100)
          ; fee= Currency.Fee.of_int (Random.int 100) }
        in
        eprintf "Could not read payments from %s.\n" payments_path ;
        eprintf
          "The file should be a sexp list of payments. Here is an example file:\n\
           %s\n"
          (Sexp.to_string_hum
             ([%sexp_of: Payment_info.t list]
                (List.init 3 ~f:(fun _ -> sample_info ())))) ;
        exit 5
  in
  let main port (privkey_path, payments_path) =
    let open Deferred.Let_syntax in
    let%bind keypair = Secrets.Keypair.Terminal_stdin.read_exn privkey_path
    and infos = get_infos payments_path in
    let%bind nonce0 =
      get_nonce_exn ~rpc:Daemon_rpcs.Get_nonce.rpc keypair.public_key port
    in
    let _, ts =
      List.fold_map ~init:nonce0 infos ~f:(fun nonce {receiver; amount; fee} ->
          ( Account.Nonce.succ nonce
          , User_command.sign keypair
              (User_command_payload.create ~fee ~nonce
                 ~memo:User_command_memo.dummy
                 ~body:
                   (Payment
                      { receiver=
                          Public_key.Compressed.of_base58_check_exn receiver
                      ; amount })) ) )
    in
    dispatch_with_message Daemon_rpcs.Send_user_commands.rpc
      (ts :> User_command.t list)
      port
      ~success:(fun _ -> "Successfully enqueued payments in pool")
      ~error:(fun e ->
        sprintf "Failed to send payments %s" (Error.to_string_hum e) )
      ~join_error:Or_error.join
  in
  Command.async ~summary:"Send multiple payments from a file"
    (Cli_lib.Background_daemon.rpc_init
       (Args.zip2 Cli_lib.Flag.privkey_read_path payment_path_flag)
       ~f:main)

let user_command (body_args : User_command_payload.Body.t Command.Param.t)
    ~label ~summary ~error =
  let open Command.Param in
  let open Cli_lib.Arg_type in
  let amount_flag =
    flag "fee"
      ~doc:
        (Printf.sprintf
           "FEE Amount you are willing to pay to process the transaction \
            (default: %d)"
           (Currency.Fee.to_int Cli_lib.Default.transaction_fee))
      (optional txn_fee)
  in
  let nonce_flag =
    flag "nonce"
      ~doc:
        "NONCE Nonce that you would like to set for your transaction \
         (default: nonce of your account on the best ledger or the successor \
         of highest value nonce of your sent transactions from the \
         transaction pool )"
      (optional txn_nonce)
  in
  let memo_flag =
    flag "memo"
      ~doc:
        (sprintf
           "STRING Memo accompanying the transaction (up to %d characters)"
           User_command_memo.max_input_length)
      (optional string)
  in
  let flag =
    Args.zip5 body_args Cli_lib.Flag.privkey_read_path amount_flag nonce_flag
      memo_flag
  in
  Command.async ~summary
    (Cli_lib.Background_daemon.rpc_init flag
       ~f:(fun port (body, from_account, fee_opt, nonce_opt, memo_opt) ->
         let open Deferred.Let_syntax in
         let%bind sender_kp =
           Secrets.Keypair.Terminal_stdin.read_exn from_account
         in
         let%bind nonce =
           match nonce_opt with
           | Some nonce ->
               return nonce
           | None ->
               get_nonce_exn ~rpc:Daemon_rpcs.Get_inferred_nonce.rpc
                 sender_kp.public_key port
         in
         let fee =
           Option.value ~default:Cli_lib.Default.transaction_fee fee_opt
         in
         let memo =
           Option.value_map memo_opt ~default:User_command_memo.dummy
             ~f:User_command_memo.create_from_string_exn
         in
         let command =
           Coda_commands.setup_user_command ~fee ~nonce ~memo ~sender_kp body
         in
         dispatch_with_message Daemon_rpcs.Send_user_command.rpc command port
           ~success:(fun receipt_chain_hash ->
             sprintf "Dispatched %s with ID %s\nReceipt chain hash is now %s\n"
               label
               (User_command.to_base58_check command)
               (Receipt.Chain_hash.to_string receipt_chain_hash) )
           ~error:(fun e -> sprintf "%s: %s" error (Error.to_string_hum e))
           ~join_error:Or_error.join ))

let send_payment =
  let body =
    let open Command.Let_syntax in
    let open Cli_lib.Arg_type in
    let%map_open receiver =
      flag "receiver"
        ~doc:"PUBLICKEY Public key address to which you want to send money"
        (required public_key_compressed)
    and amount =
      flag "amount" ~doc:"VALUE Payment amount you want to send"
        (required txn_amount)
    in
    User_command_payload.Body.Payment {receiver; amount}
  in
  user_command body ~label:"payment" ~summary:"Send payment to an address"
    ~error:"Failed to send payment"

let send_payment_graphql =
  let open Command.Param in
  let open Cli_lib.Arg_type in
  let receiver_flag =
    flag "receiver" ~doc:"PUBLICKEY Public key to which you want to send money"
      (required public_key_compressed)
  in
  let amount_flag =
    flag "amount" ~doc:"VALUE Payment amount you want to send"
      (required txn_amount)
  in
  let args =
    Args.zip3 Cli_lib.Flag.user_command_common receiver_flag amount_flag
  in
  Command.async ~summary:"Send payment to an address"
    (Cli_lib.Background_daemon.init ~rest:true args
       ~f:(fun rest_port
          ({Cli_lib.Flag.sender; fee; nonce; memo}, receiver, amount)
          ->
         let%map response =
           Graphql_client.(
             query
               (Graphql_queries.Send_payment.make
                  ~receiver:(Encoders.public_key receiver)
                  ~sender:(Encoders.public_key sender)
                  ~amount:(Encoders.amount amount) ~fee:(Encoders.fee fee)
                  ?nonce:(Option.map nonce ~f:Encoders.nonce)
                  ?memo ()))
             rest_port
         in
         printf "Dispatched payment with ID %s\n"
           ((response#sendPayment)#payment)#id ))

let delegate_stake_graphql =
  let open Command.Param in
  let open Cli_lib.Arg_type in
  let receiver_flag =
    flag "receiver"
      ~doc:"PUBLICKEY Public key to which you want to delegate your stake"
      (required public_key_compressed)
  in
  let args = Args.zip2 Cli_lib.Flag.user_command_common receiver_flag in
  Command.async ~summary:"Delegate your stake to another public key"
    (Cli_lib.Background_daemon.init ~rest:true args
       ~f:(fun rest_port ({Cli_lib.Flag.sender; fee; nonce; memo}, receiver) ->
         let%map response =
           Graphql_client.(
             query
               (Graphql_queries.Send_delegation.make
                  ~receiver:(Encoders.public_key receiver)
                  ~sender:(Encoders.public_key sender)
                  ~fee:(Encoders.fee fee)
                  ?nonce:(Option.map nonce ~f:Encoders.nonce)
                  ?memo ()))
             rest_port
         in
         printf "Dispatched stake delegation with ID %s\n"
           ((response#sendDelegation)#delegation)#id ))

let cancel_transaction =
  let txn_id_flag =
    Command.Param.(
      flag "id" ~doc:"ID Transaction ID to be cancelled" (required string))
  in
  let args = Args.zip2 Cli_lib.Flag.privkey_read_path txn_id_flag in
  Command.async
    ~summary:
      "Cancel a transaction -- this submits a replacement transaction with a \
       fee larger than the cancelled transaction."
    (Cli_lib.Background_daemon.rpc_init args
       ~f:(fun port (privkey_read_path, serialized_transaction) ->
         match User_command.of_base58_check serialized_transaction with
         | Ok user_command ->
             let receiver =
               match
                 User_command.Payload.body (User_command.payload user_command)
               with
               | Payment payment ->
                   payment.receiver
               | Stake_delegation (Set_delegate {new_delegate}) ->
                   new_delegate
             in
             let%bind sender_kp =
               Secrets.Keypair.Terminal_stdin.read_exn privkey_read_path
             in
             let cancel_sender = User_command.sender user_command in
             if
               not
                 (Public_key.Compressed.equal
                    (Public_key.compress sender_kp.public_key)
                    cancel_sender)
             then (
               eprintf
                 "Provided key doesn't match transaction to be cancelled.\n\
                  Wanted key for %s\n"
                 (Public_key.Compressed.to_base58_check cancel_sender) ;
               Deferred.don't_wait_for (exit 17) ) ;
             let%bind inferred_nonce =
               get_nonce_exn ~rpc:Daemon_rpcs.Get_inferred_nonce.rpc
                 sender_kp.public_key port
             in
             let cancelled_nonce = User_command.nonce user_command in
             let cancel_fee =
               let diff =
                 Unsigned.UInt64.of_int
                   Coda_numbers.Account_nonce.(
                     to_int inferred_nonce - to_int cancelled_nonce)
               in
               let fee =
                 Currency.Fee.to_uint64 (User_command.fee user_command)
               in
               let replace_fee =
                 Currency.Fee.to_uint64 Network_pool.Indexed_pool.replace_fee
               in
               let open Unsigned.UInt64.Infix in
               (* fee amount "inspired by" network_pool/indexed_pool.ml *)
               Currency.Fee.of_uint64 (fee + (replace_fee * diff))
             in
             printf "Fee to cancel transaction is %s coda.\n"
               (Currency.Fee.to_string cancel_fee) ;
             let body =
               User_command_payload.Body.Payment
                 {receiver; amount= Currency.Amount.zero}
             in
             let command =
               Coda_commands.setup_user_command ~fee:cancel_fee
                 ~nonce:cancelled_nonce ~memo:User_command_memo.dummy
                 ~sender_kp body
             in
             dispatch_with_message Daemon_rpcs.Send_user_command.rpc command
               port
               ~success:(fun receipt_chain_hash ->
                 sprintf
                   "Dispatched cancel transaction with ID %s\n\
                    Receipt chain hash is now %s\n"
                   (User_command.to_base58_check command)
                   (Receipt.Chain_hash.to_string receipt_chain_hash) )
               ~error:(fun e ->
                 sprintf "Failed to cancel transaction: %s"
                   (Error.to_string_hum e) )
               ~join_error:Or_error.join
         | Error _e ->
             eprintf "could not deserialize user command\n" ;
             exit 16 ))

let cancel_transaction_graphql =
  let txn_id_flag =
    Command.Param.(
      flag "id" ~doc:"ID Transaction ID to be cancelled"
        (required Cli_lib.Arg_type.user_command))
  in
  Command.async
    ~summary:
      "Cancel a transaction -- this submits a replacement transaction with a \
       fee larger than the cancelled transaction."
    (Cli_lib.Background_daemon.init ~rest:true txn_id_flag
       ~f:(fun rest_port user_command ->
         let receiver =
           match
             User_command.Payload.body (User_command.payload user_command)
           with
           | Payment payment ->
               payment.receiver
           | Stake_delegation (Set_delegate {new_delegate}) ->
               new_delegate
         in
         let open Deferred.Let_syntax in
         let%bind nonce_response =
           let open Graphql_client.Encoders in
           Graphql_client.query
             (Graphql_queries.Get_inferred_nonce.make
                ~public_key:(public_key (User_command.sender user_command))
                ())
             rest_port
         in
         let maybe_inferred_nonce =
           let open Option.Let_syntax in
           let%bind wallet = nonce_response#wallet in
           let%map nonce = wallet#inferredNonce in
           int_of_string nonce
         in
         let cancelled_nonce =
           Coda_numbers.Account_nonce.to_int (User_command.nonce user_command)
         in
         let inferred_nonce =
           Option.value maybe_inferred_nonce ~default:cancelled_nonce
         in
         let cancel_fee =
           let diff =
             Unsigned.UInt64.of_int (inferred_nonce - cancelled_nonce)
           in
           let fee = Currency.Fee.to_uint64 (User_command.fee user_command) in
           let replace_fee =
             Currency.Fee.to_uint64 Network_pool.Indexed_pool.replace_fee
           in
           let open Unsigned.UInt64.Infix in
           (* fee amount "inspired by" network_pool/indexed_pool.ml *)
           Currency.Fee.of_uint64 (fee + (replace_fee * diff))
         in
         printf "Fee to cancel transaction is %s coda.\n"
           (Currency.Fee.to_string cancel_fee) ;
         let cancel_query =
           let open Graphql_client.Encoders in
           Graphql_queries.Send_payment.make
             ~sender:(public_key (User_command.sender user_command))
             ~receiver:(public_key receiver) ~fee:(fee cancel_fee)
             ~amount:(amount Currency.Amount.zero)
             ~nonce:
               (uint32
                  (Coda_numbers.Account_nonce.to_uint32
                     (User_command.nonce user_command)))
             ()
         in
         let%map cancel_response =
           Graphql_client.query cancel_query rest_port
         in
         printf "🛑 Cancelled transaction! Cancel ID: %s\n"
           ((cancel_response#sendPayment)#payment)#id ))

let get_transaction_status =
  Command.async ~summary:"Get the status of a transaction"
    (Cli_lib.Background_daemon.rpc_init
       Command.Param.(anon @@ ("txn-id" %: string))
       ~f:(fun port serialized_transaction ->
         match User_command.of_base58_check serialized_transaction with
         | Ok user_command ->
             dispatch_with_message Daemon_rpcs.Get_transaction_status.rpc
               user_command port
               ~success:(fun status ->
                 sprintf !"Transaction status : %s\n"
                 @@ Transaction_status.State.to_string status )
               ~error:(fun e ->
                 sprintf "Failed to get transaction status : %s"
                   (Error.to_string_hum e) )
               ~join_error:Or_error.join
         | Error _e ->
             eprintf "Could not deserialize user command" ;
             exit 16 ))

let delegate_stake =
  let body =
    let open Command.Let_syntax in
    let open Cli_lib.Arg_type in
    let%map_open new_delegate =
      flag "delegate"
        ~doc:
          "PUBLICKEY Public key address to which you want to which you want \
           to delegate your stake"
        (required public_key_compressed)
    in
    User_command_payload.Body.Stake_delegation (Set_delegate {new_delegate})
  in
  user_command body ~label:"delegate"
    ~summary:"Change the address to which you're delegating your coda"
    ~error:"Failed to change delegate"

let wrap_key =
  Command.async ~summary:"Wrap a private key into a private key file"
    (let open Command.Let_syntax in
    let%map_open privkey_path = Cli_lib.Flag.privkey_write_path in
    handle_exception_nicely
    @@ fun () ->
    let open Deferred.Let_syntax in
    let%bind privkey =
      Secrets.Password.hidden_line_or_env "Private key: " ~env:"CODA_PRIVKEY"
    in
    let pk = Private_key.of_base58_check_exn (Bytes.to_string privkey) in
    let kp = Keypair.of_private_key_exn pk in
    Secrets.Keypair.Terminal_stdin.write_exn kp ~privkey_path)

let dump_keypair =
  Command.async ~summary:"Print out a keypair from a private key file"
    (let open Command.Let_syntax in
    let%map_open privkey_path = Cli_lib.Flag.privkey_read_path in
    handle_exception_nicely
    @@ fun () ->
    let open Deferred.Let_syntax in
    let%map kp =
      Secrets.Keypair.read_exn ~privkey_path
        ~password:
          (lazy (Secrets.Password.read "Password for private key file: "))
    in
    printf "Public key: %s\nPrivate key: %s\n"
      ( kp.public_key |> Public_key.compress
      |> Public_key.Compressed.to_base58_check )
      (kp.private_key |> Private_key.to_base58_check))

let generate_keypair =
  Command.async ~summary:"Generate a new public-key/private-key pair"
    (let open Command.Let_syntax in
    let%map_open privkey_path = Cli_lib.Flag.privkey_write_path in
    handle_exception_nicely
    @@ fun () ->
    let open Deferred.Let_syntax in
    let kp = Keypair.create () in
    let%bind () = Secrets.Keypair.Terminal_stdin.write_exn kp ~privkey_path in
    printf "Keypair generated\nPublic key: %s\n"
      ( kp.public_key |> Public_key.compress
      |> Public_key.Compressed.to_base58_check ) ;
    exit 0)

let dump_ledger =
  let sl_hash_flag =
    Command.Param.(
      flag "staged-ledger-hash (default: hash of best staged ledger)"
        ~doc:"STAGED-LEDGER-HASH Staged ledger hash" (optional string))
  in
  let json_flag = Cli_lib.Flag.json in
  let flags = Args.zip2 sl_hash_flag json_flag in
  Command.async ~summary:"Print the ledger with given Merkle root"
    (Cli_lib.Background_daemon.rpc_init flags ~f:(fun port (sl_hash, json) ->
         (* TODO: allow input in Base58Check format: issue #3036 *)
         let staged_ledger_hash =
           Option.map sl_hash ~f:(fun s ->
               Sexp.of_string_conv_exn s Staged_ledger_hash.Stable.V1.t_of_sexp
           )
         in
         dispatch Daemon_rpcs.Get_ledger.rpc staged_ledger_hash port
         >>| function
         | Error e ->
             print_rpc_error e
         | Ok (Error e) ->
             printf !"Ledger not found: %s\n" (Error.to_string_hum e)
         | Ok (Ok accounts) ->
             if json then
               List.iter accounts ~f:(fun acct ->
                   printf "%s\n"
                     (Yojson.Safe.to_string
                        (Account.Stable.Latest.to_yojson acct)) )
             else printf !"%{sexp:Account.t list}\n" accounts ))

let constraint_system_digests =
  Command.async ~summary:"Print MD5 digest of each SNARK constraint"
    (Command.Param.return (fun () ->
         let all =
           Transaction_snark.constraint_system_digests ()
           @ Blockchain_snark.Blockchain_transition.constraint_system_digests
               ()
         in
         let all =
           List.sort ~compare:(fun (k1, _) (k2, _) -> String.compare k1 k2) all
         in
         List.iter all ~f:(fun (k, v) -> printf "%s\t%s\n" k (Md5.to_hex v)) ;
         Deferred.unit ))

let snark_job_list =
  let open Deferred.Let_syntax in
  let open Command.Param in
  Command.async ~summary:"List of snark jobs in the scan state in JSON format"
    (Cli_lib.Background_daemon.rpc_init (return ()) ~f:(fun port () ->
         match%map
           dispatch_join_errors Daemon_rpcs.Snark_job_list.rpc () port
         with
         | Ok str ->
             printf "%s" str
         | Error e ->
             print_rpc_error e ))

let snark_pool_list =
  let open Command.Param in
  Command.async ~summary:"List of snark works in the snark pool in JSON format"
    (Cli_lib.Background_daemon.graphql_init (return ()) ~f:(fun port () ->
         Deferred.map
<<<<<<< HEAD
           (Graphql_client.query (Graphql_query.Snark_pool.make ()) port)
=======
           (Graphql_client.query (Graphql_queries.Snark_pool.make ()) port)
>>>>>>> c99b981b
           ~f:(fun response ->
             let lst =
               [%to_yojson: Cli_lib.Graphql_types.Completed_works.t]
                 (Array.to_list
                    (Array.map
                       ~f:(fun w ->
                         { Cli_lib.Graphql_types.Completed_works.Work.work_ids=
                             Array.to_list w#work_ids
                         ; fee= Currency.Fee.of_uint64 w#fee
                         ; prover= w#prover } )
                       response#snarkPool))
             in
             print_string (Yojson.Safe.to_string lst) ) ))

let start_tracing =
  let open Deferred.Let_syntax in
  let open Command.Param in
  Command.async ~summary:"Start async tracing to $config-directory/$pid.trace"
    (Cli_lib.Background_daemon.rpc_init (return ()) ~f:(fun port () ->
         match%map dispatch Daemon_rpcs.Start_tracing.rpc () port with
         | Ok () ->
             printf "Daemon started tracing!"
         | Error e ->
             print_rpc_error e ))

let stop_tracing =
  let open Deferred.Let_syntax in
  let open Command.Param in
  Command.async ~summary:"Stop async tracing"
    (Cli_lib.Background_daemon.rpc_init (return ()) ~f:(fun port () ->
         match%map dispatch Daemon_rpcs.Stop_tracing.rpc () port with
         | Ok () ->
             printf "Daemon stopped printing!"
         | Error e ->
             print_rpc_error e ))

let set_staking =
  let privkey_path = Cli_lib.Flag.privkey_read_path in
  Command.async ~summary:"Set new block proposer keys"
    (Cli_lib.Background_daemon.rpc_init privkey_path
       ~f:(fun port privkey_path ->
         let%bind ({Keypair.public_key; _} as keypair) =
           Secrets.Keypair.Terminal_stdin.read_exn privkey_path
         in
         match%map dispatch Daemon_rpcs.Set_staking.rpc [keypair] port with
         | Error e ->
             print_rpc_error e
         | Ok () ->
             printf
               !"New block proposer public key : %s\n"
               (Public_key.Compressed.to_base58_check
                  (Public_key.compress public_key)) ))

let set_staking_graphql =
  let open Command.Param in
  let open Cli_lib.Arg_type in
  let pk_flag =
    flag "public-key"
      ~doc:"PUBLICKEY Public key of account with which to produce blocks"
      (required public_key_compressed)
  in
  Command.async ~summary:"Start producing blocks"
    (Cli_lib.Background_daemon.init ~rest:true pk_flag
       ~f:(fun rest_port public_key ->
         let%map _ =
           Graphql_client.(
             query
               (Graphql_queries.Set_staking.make
                  ~public_key:(Encoders.public_key public_key)
                  ()))
             rest_port
         in
         printf "New block producer public key: %s\n"
           (Public_key.Compressed.to_base58_check public_key) ))

let set_snark_worker =
  let open Command.Param in
  let public_key_flag =
    flag "address"
      ~doc:
        "PUBLICKEY Public-key address you wish to start snark-working on; \
         null to stop doing any snark work"
      (optional Cli_lib.Arg_type.public_key_compressed)
  in
  Command.async
    ~summary:"Set key you wish to snark work with or disable snark working"
    (Cli_lib.Background_daemon.graphql_init public_key_flag
       ~f:(fun port optional_public_key ->
         let open Graphql_query in
         let graphql =
<<<<<<< HEAD
           Set_snark_worker.make
             ~wallet:
               Graphql_client_lib.Encoders.(
                 optional optional_public_key ~f:public_key)
=======
           Graphql_queries.Set_snark_worker.make
             ~wallet:Encoders.(optional optional_public_key ~f:public_key)
>>>>>>> c99b981b
             ()
         in
         Deferred.map (Graphql_client.query graphql port) ~f:(fun response ->
             ( match optional_public_key with
             | Some public_key ->
                 printf
                   !"New snark worker public key : %s\n"
                   (Public_key.Compressed.to_base58_check public_key)
             | None ->
                 printf "Will stop doing snark work\n" ) ;
             printf "Previous snark worker public key : %s\n"
               (Option.value_map (response#setSnarkWorker)#lastSnarkWorker
                  ~default:"None" ~f:Public_key.Compressed.to_base58_check) )
     ))

let set_snark_work_fee =
  Command.async ~summary:"Set fee reward for doing transaction snark work"
  @@ Cli_lib.Background_daemon.graphql_init
       Command.Param.(anon @@ ("fee" %: Cli_lib.Arg_type.txn_fee))
       ~f:(fun port fee ->
         let graphql =
<<<<<<< HEAD
           Graphql_query.Set_snark_work_fee.make
             ~fee:
               ( Graphql_client_lib.Encoders.uint64
               @@ Currency.Fee.to_uint64 fee )
=======
           Graphql_queries.Set_snark_work_fee.make
             ~fee:(Encoders.uint64 @@ Currency.Fee.to_uint64 fee)
>>>>>>> c99b981b
             ()
         in
         Deferred.map (Graphql_client.query graphql port) ~f:(fun response ->
             printf
               !"Updated snark work fee: %i\nOld snark work fee: %i\n"
               (Currency.Fee.to_int fee)
               (Unsigned.UInt64.to_int (response#setSnarkWorkFee)#lastFee) ) )

(* A step towards `account import`, for now `unsafe-import` will suffice *)
(* TODO: remove this when systems are transitioned to using "safe" import *)
let unsafe_import =
  Command.async
    ~summary:
      "Unsafely import a password protected private key to one with the \
       password stripped, but tracked by this daemon and accessible via the \
       GraphQL API"
    (let open Command.Let_syntax in
    (* We'll do this entirely without talking to the daemon for now, though in the future this may change *)
    let%map_open privkey_path = Cli_lib.Flag.privkey_read_path
    and conf_dir = Cli_lib.Flag.conf_dir in
    fun () ->
      let open Deferred.Let_syntax in
      let%bind home = Sys.home_directory () in
      let conf_dir =
        Option.value ~default:(home ^/ Cli_lib.Default.conf_dir_name) conf_dir
      in
      let wallets_disk_location = conf_dir ^/ "wallets" in
      let%bind ({Keypair.public_key; _} as keypair) =
        Secrets.Keypair.Terminal_stdin.read_exn privkey_path
      in
      let pk = Public_key.compress public_key in
      let%bind wallets =
        Secrets.Wallets.load ~logger:(Logger.create ())
          ~disk_location:wallets_disk_location
      in
      let password = lazy (Deferred.return (Bytes.create 0)) in
      (* Either we already are tracking it *)
      match Secrets.Wallets.check_locked wallets ~needle:pk with
      | Some _ ->
          printf
            !"Key already present, no need to import : %s\n"
            (Public_key.Compressed.to_base58_check
               (Public_key.compress public_key)) ;
          Deferred.unit
      | None ->
          (* Or we import it *)
          let%map _ =
            Secrets.Wallets.import_keypair wallets keypair ~password
          in
          printf
            !"Key imported successfully : %s\n"
            (Public_key.Compressed.to_base58_check
               (Public_key.compress public_key)))

let import_key =
  (* We'll do this entirely without talking to the daemon for now, though in the future this may change *)
  let privkey_path = Cli_lib.Flag.privkey_read_path in
  let conf_dir = Cli_lib.Flag.conf_dir in
  let flags = Args.zip2 privkey_path conf_dir in
  Command.async
    ~summary:
      "Import a password protected private key to be tracked by the daemon."
    (Cli_lib.Background_daemon.graphql_init flags
       ~f:(fun port (privkey_path, conf_dir) ->
         let open Deferred.Let_syntax in
         let%bind home = Sys.home_directory () in
         let conf_dir =
           Option.value
             ~default:(home ^/ Cli_lib.Default.conf_dir_name)
             conf_dir
         in
         let wallets_disk_location = conf_dir ^/ "wallets" in
         let%bind ({Keypair.public_key; _} as keypair) =
           Secrets.Keypair.Terminal_stdin.read_exn privkey_path
         in
         let pk = Public_key.compress public_key in
         let%bind wallets =
           Secrets.Wallets.load ~logger:(Logger.create ())
             ~disk_location:wallets_disk_location
         in
         (* Either we already are tracking it *)
         match Secrets.Wallets.check_locked wallets ~needle:pk with
         | Some _ ->
             printf
               !"Key already present, no need to import : %s\n"
               (Public_key.Compressed.to_base58_check
                  (Public_key.compress public_key)) ;
             Deferred.unit
         | None ->
             (* Or we import it *)
             let%bind _ =
               Secrets.Wallets.import_keypair_terminal_stdin wallets keypair
             in
             let%map _response =
<<<<<<< HEAD
               Graphql_client.query (Graphql_query.Reload_wallets.make ()) port
=======
               Graphql_client.query_or_error
                 (Graphql_queries.Reload_wallets.make ())
                 port
>>>>>>> c99b981b
             in
             printf
               !"\n😄 Imported account!\nPublic key: %s\n"
               (Public_key.Compressed.to_base58_check
                  (Public_key.compress public_key)) ))

let list_accounts =
  let open Command.Param in
  Command.async ~summary:"List all owned accounts"
    (Cli_lib.Background_daemon.graphql_init (return ()) ~f:(fun port () ->
         let%map response =
<<<<<<< HEAD
           Graphql_client.query (Graphql_query.Get_wallets.make ()) port
=======
           Graphql_client.query (Graphql_queries.Get_wallets.make ()) port
>>>>>>> c99b981b
         in
         match response#ownedWallets with
         | [||] ->
             printf
               "😢 You have no wallets!\n\
                You can make a new one using `coda accounts create`\n"
         | wallets ->
             Array.iteri wallets ~f:(fun i w ->
                 printf
                   "Wallet #%d:\n\
                   \  Public key: %s\n\
                   \  Balance: %s\n\
                   \  Locked: %b\n"
                   (i + 1)
                   (Public_key.Compressed.to_base58_check w#public_key)
                   (Unsigned.UInt64.to_string (w#balance)#total)
                   (Option.value ~default:true w#locked) ) ))

let create_account =
  let open Command.Param in
  Command.async ~summary:"Create new account"
    (Cli_lib.Background_daemon.graphql_init (return ()) ~f:(fun port () ->
         let%bind password =
           Secrets.Keypair.prompt_password "Password for new account: "
         in
         let%map response =
           Graphql_client.query
<<<<<<< HEAD
             (Graphql_query.Add_wallet.make
=======
             (Graphql_queries.Add_wallet.make
>>>>>>> c99b981b
                ~password:(Bytes.to_string password) ())
             port
         in
         let pk_string =
           Public_key.Compressed.to_base58_check
             (response#addWallet)#public_key
         in
         printf "\n😄 Added new account!\nPublic key: %s\n" pk_string ))

let unlock_account =
  let open Command.Param in
  let public_key =
    flag "public-key" ~doc:"KEY Public key of account to be unlocked"
      (required string)
  in
  Command.async ~summary:"Unlock a tracked account"
    (Cli_lib.Background_daemon.graphql_init public_key ~f:(fun port pk_str ->
         let args =
           let open Deferred.Or_error.Let_syntax in
           let%bind pk =
             Deferred.return (Public_key.Compressed.of_base58_check pk_str)
           in
           let%map password =
             Deferred.map ~f:Or_error.return
               (Secrets.Password.read "Password to unlock account: ")
           in
           (pk, password)
         in
         match%bind args with
         | Ok (pk, password_bytes) ->
             let%map response =
               Graphql_client.query
<<<<<<< HEAD
                 (Graphql_query.Unlock_wallet.make
                    ~public_key:(Graphql_client_lib.Encoders.public_key pk)
=======
                 (Graphql_queries.Unlock_wallet.make
                    ~public_key:(Graphql_client.Encoders.public_key pk)
>>>>>>> c99b981b
                    ~password:(Bytes.to_string password_bytes)
                    ())
                 port
             in
             let pk_string =
               Public_key.Compressed.to_base58_check
                 (response#unlockWallet)#public_key
             in
             printf "\n🔓 Unlocked account!\nPublic key: %s\n" pk_string
         | Error e ->
             Deferred.return
               (printf "❌ Error unlocking account: %s"
                  (Error.to_string_hum e)) ))

let lock_account =
  let open Command.Param in
  let public_key =
    flag "public-key" ~doc:"KEY Public key of account to be locked"
      (required string)
  in
  Command.async ~summary:"Lock a tracked account"
    (Cli_lib.Background_daemon.graphql_init public_key ~f:(fun port pk_str ->
         match Public_key.Compressed.of_base58_check pk_str with
         | Ok pk ->
             let%map response =
               Graphql_client.query
<<<<<<< HEAD
                 (Graphql_query.Lock_wallet.make
                    ~public_key:(Graphql_client_lib.Encoders.public_key pk)
=======
                 (Graphql_queries.Lock_wallet.make
                    ~public_key:(Graphql_client.Encoders.public_key pk)
>>>>>>> c99b981b
                    ())
                 port
             in
             let pk_string =
               Public_key.Compressed.to_base58_check
                 (response#lockWallet)#public_key
             in
             printf "🔒 Locked account!\nPublic key: %s\n" pk_string
         | Error e ->
             Deferred.return
               (printf "❌ Error locking account: %s" (Error.to_string_hum e))
     ))

let generate_libp2p_keypair =
  Command.async
    ~summary:
      "Generate a new libp2p keypair and print it out (this contains the \
       secret key!)"
    (Command.Param.return
       ( handle_exception_nicely
       @@ fun () ->
       Deferred.ignore
         (let open Deferred.Let_syntax in
         (* FIXME: I'd like to accumulate messages into this logger and only dump them out in failure paths. *)
         let logger = Logger.null () in
         (* Using the helper only for keypair generation requires no state. *)
         File_system.with_temp_dir "coda-generate-libp2p-keypair"
           ~f:(fun tmpd ->
             match%bind Coda_net2.create ~logger ~conf_dir:tmpd with
             | Ok net ->
                 let%bind me = Coda_net2.Keypair.random net in
                 let%map () = Coda_net2.shutdown net in
                 printf "libp2p keypair:\n%s\n"
                   (Coda_net2.Keypair.to_string me)
             | Error e ->
                 Logger.fatal logger "failed to generate libp2p keypair: $err"
                   ~module_:__MODULE__ ~location:__LOC__
                   ~metadata:[("err", `String (Error.to_string_hum e))] ;
                 exit 20 )) ))

module Visualization = struct
  let create_command (type rpc_response) ~name ~f
      (rpc : (string, rpc_response) Rpc.Rpc.t) =
    let open Deferred.Let_syntax in
    Command.async
      ~summary:(sprintf !"Produce a visualization of the %s" name)
      (Cli_lib.Background_daemon.rpc_init
         Command.Param.(anon @@ ("output-filepath" %: string))
         ~f:(fun port filename ->
           let%map message =
             match%map dispatch rpc filename port with
             | Ok response ->
                 f filename response
             | Error e ->
                 sprintf "Could not save file: %s\n" (Error.to_string_hum e)
           in
           print_string message ))

  module Frontier = struct
    let name = "transition-frontier"

    let command =
      create_command ~name Daemon_rpcs.Visualization.Frontier.rpc
        ~f:(fun filename -> function
        | `Active () ->
            Visualization_message.success name filename
        | `Bootstrapping ->
            Visualization_message.bootstrap name )
  end

  module Registered_masks = struct
    let name = "registered-masks"

    let command =
      create_command ~name Daemon_rpcs.Visualization.Registered_masks.rpc
        ~f:(fun filename () -> Visualization_message.success name filename)
  end

  let command_group =
    Command.group ~summary:"Visualize data structures special to Coda"
      [ (Frontier.name, Frontier.command)
      ; (Registered_masks.name, Registered_masks.command) ]
end

let accounts =
  Command.group ~summary:"Client commands concerning account management"
    ~preserve_subcommand_order:()
    [ ("list", list_accounts)
    ; ("create", create_account)
    ; ("import", import_key)
    ; ("unlock", unlock_account)
    ; ("lock", lock_account) ]

let client =
  Command.group ~summary:"Simple client commands" ~preserve_subcommand_order:()
    [ ("get-balance", get_balance_graphql)
    ; ("send-payment", send_payment_graphql)
    ; ("delegate-stake", delegate_stake_graphql)
    ; ("cancel-transaction", cancel_transaction_graphql)
    ; ("set-staking", set_staking_graphql) ]

let command =
  Command.group ~summary:"Lightweight client commands"
    ~preserve_subcommand_order:()
    [ ("get-balance", get_balance)
    ; ("send-payment", send_payment)
    ; ("generate-keypair", generate_keypair)
    ; ("delegate-stake", delegate_stake)
    ; ("cancel-transaction", cancel_transaction)
    ; ("set-staking", set_staking)
    ; ("set-snark-worker", set_snark_worker)
    ; ("set-snark-work-fee", set_snark_work_fee)
    ; ("generate-receipt", generate_receipt)
    ; ("verify-receipt", verify_receipt)
    ; ("stop-daemon", stop_daemon)
    ; ("status", status) ]

let advanced =
  Command.group ~summary:"Advanced client commands"
    [ ("get-nonce", get_nonce_cmd)
    ; ("get-trust-status", get_trust_status)
    ; ("get-trust-status-all", get_trust_status_all)
    ; ("get-public-keys", get_public_keys)
    ; ("reset-trust-status", reset_trust_status)
    ; ("batch-send-payments", batch_send_payments)
    ; ("status-clear-hist", status_clear_hist)
    ; ("wrap-key", wrap_key)
    ; ("dump-keypair", dump_keypair)
    ; ("dump-ledger", dump_ledger)
    ; ("constraint-system-digests", constraint_system_digests)
    ; ("start-tracing", start_tracing)
    ; ("stop-tracing", stop_tracing)
    ; ("snark-job-list", snark_job_list)
    ; ("snark-pool-list", snark_pool_list)
    ; ("unsafe-import", unsafe_import)
    ; ("import", import_key)
    ; ("generate-libp2p-keypair", generate_libp2p_keypair)
    ; ("visualization", Visualization.command_group) ]<|MERGE_RESOLUTION|>--- conflicted
+++ resolved
@@ -3,7 +3,7 @@
 open Signature_lib
 open Coda_base
 
-module Graphql_client = Graphql_client_lib.Make (struct
+module Client = Graphql_client_lib.Make (struct
   let address = "graphql"
 
   let preprocess_variables_string = Fn.id
@@ -124,12 +124,11 @@
       (required Cli_lib.Arg_type.public_key_compressed)
   in
   Command.async ~summary:"Get balance associated with a public key"
-    (Cli_lib.Background_daemon.init ~rest:true pk_flag
-       ~f:(fun port public_key ->
+    (Cli_lib.Background_daemon.rpc_init pk_flag ~f:(fun port public_key ->
          let%map response =
-           Graphql_client.query
+           Client.query
              (Graphql_queries.Get_wallet.make
-                ~public_key:(Graphql_client.Encoders.public_key public_key)
+                ~public_key:(Graphql_client_lib.Encoders.public_key public_key)
                 ())
              port
          in
@@ -609,13 +608,13 @@
     Args.zip3 Cli_lib.Flag.user_command_common receiver_flag amount_flag
   in
   Command.async ~summary:"Send payment to an address"
-    (Cli_lib.Background_daemon.init ~rest:true args
+    (Cli_lib.Background_daemon.graphql_init args
        ~f:(fun rest_port
           ({Cli_lib.Flag.sender; fee; nonce; memo}, receiver, amount)
           ->
          let%map response =
-           Graphql_client.(
-             query
+           Graphql_client_lib.(
+             Client.query
                (Graphql_queries.Send_payment.make
                   ~receiver:(Encoders.public_key receiver)
                   ~sender:(Encoders.public_key sender)
@@ -637,11 +636,11 @@
   in
   let args = Args.zip2 Cli_lib.Flag.user_command_common receiver_flag in
   Command.async ~summary:"Delegate your stake to another public key"
-    (Cli_lib.Background_daemon.init ~rest:true args
+    (Cli_lib.Background_daemon.rpc_init args
        ~f:(fun rest_port ({Cli_lib.Flag.sender; fee; nonce; memo}, receiver) ->
          let%map response =
-           Graphql_client.(
-             query
+           Graphql_client_lib.(
+             Client.query
                (Graphql_queries.Send_delegation.make
                   ~receiver:(Encoders.public_key receiver)
                   ~sender:(Encoders.public_key sender)
@@ -749,7 +748,7 @@
     ~summary:
       "Cancel a transaction -- this submits a replacement transaction with a \
        fee larger than the cancelled transaction."
-    (Cli_lib.Background_daemon.init ~rest:true txn_id_flag
+    (Cli_lib.Background_daemon.rpc_init txn_id_flag
        ~f:(fun rest_port user_command ->
          let receiver =
            match
@@ -762,8 +761,8 @@
          in
          let open Deferred.Let_syntax in
          let%bind nonce_response =
-           let open Graphql_client.Encoders in
-           Graphql_client.query
+           let open Graphql_client_lib.Encoders in
+           Client.query
              (Graphql_queries.Get_inferred_nonce.make
                 ~public_key:(public_key (User_command.sender user_command))
                 ())
@@ -796,7 +795,7 @@
          printf "Fee to cancel transaction is %s coda.\n"
            (Currency.Fee.to_string cancel_fee) ;
          let cancel_query =
-           let open Graphql_client.Encoders in
+           let open Graphql_client_lib.Encoders in
            Graphql_queries.Send_payment.make
              ~sender:(public_key (User_command.sender user_command))
              ~receiver:(public_key receiver) ~fee:(fee cancel_fee)
@@ -807,9 +806,7 @@
                      (User_command.nonce user_command)))
              ()
          in
-         let%map cancel_response =
-           Graphql_client.query cancel_query rest_port
-         in
+         let%map cancel_response = Client.query cancel_query rest_port in
          printf "🛑 Cancelled transaction! Cancel ID: %s\n"
            ((cancel_response#sendPayment)#payment)#id ))
 
@@ -957,11 +954,7 @@
   Command.async ~summary:"List of snark works in the snark pool in JSON format"
     (Cli_lib.Background_daemon.graphql_init (return ()) ~f:(fun port () ->
          Deferred.map
-<<<<<<< HEAD
-           (Graphql_client.query (Graphql_query.Snark_pool.make ()) port)
-=======
-           (Graphql_client.query (Graphql_queries.Snark_pool.make ()) port)
->>>>>>> c99b981b
+           (Client.query (Graphql_queries.Snark_pool.make ()) port)
            ~f:(fun response ->
              let lst =
                [%to_yojson: Cli_lib.Graphql_types.Completed_works.t]
@@ -1024,11 +1017,10 @@
       (required public_key_compressed)
   in
   Command.async ~summary:"Start producing blocks"
-    (Cli_lib.Background_daemon.init ~rest:true pk_flag
-       ~f:(fun rest_port public_key ->
+    (Cli_lib.Background_daemon.rpc_init pk_flag ~f:(fun rest_port public_key ->
          let%map _ =
-           Graphql_client.(
-             query
+           Graphql_client_lib.(
+             Client.query
                (Graphql_queries.Set_staking.make
                   ~public_key:(Encoders.public_key public_key)
                   ()))
@@ -1050,20 +1042,14 @@
     ~summary:"Set key you wish to snark work with or disable snark working"
     (Cli_lib.Background_daemon.graphql_init public_key_flag
        ~f:(fun port optional_public_key ->
-         let open Graphql_query in
          let graphql =
-<<<<<<< HEAD
-           Set_snark_worker.make
+           Graphql_queries.Set_snark_worker.make
              ~wallet:
                Graphql_client_lib.Encoders.(
                  optional optional_public_key ~f:public_key)
-=======
-           Graphql_queries.Set_snark_worker.make
-             ~wallet:Encoders.(optional optional_public_key ~f:public_key)
->>>>>>> c99b981b
              ()
          in
-         Deferred.map (Graphql_client.query graphql port) ~f:(fun response ->
+         Deferred.map (Client.query graphql port) ~f:(fun response ->
              ( match optional_public_key with
              | Some public_key ->
                  printf
@@ -1082,18 +1068,13 @@
        Command.Param.(anon @@ ("fee" %: Cli_lib.Arg_type.txn_fee))
        ~f:(fun port fee ->
          let graphql =
-<<<<<<< HEAD
-           Graphql_query.Set_snark_work_fee.make
+           Graphql_queries.Set_snark_work_fee.make
              ~fee:
                ( Graphql_client_lib.Encoders.uint64
                @@ Currency.Fee.to_uint64 fee )
-=======
-           Graphql_queries.Set_snark_work_fee.make
-             ~fee:(Encoders.uint64 @@ Currency.Fee.to_uint64 fee)
->>>>>>> c99b981b
              ()
          in
-         Deferred.map (Graphql_client.query graphql port) ~f:(fun response ->
+         Deferred.map (Client.query graphql port) ~f:(fun response ->
              printf
                !"Updated snark work fee: %i\nOld snark work fee: %i\n"
                (Currency.Fee.to_int fee)
@@ -1185,13 +1166,9 @@
                Secrets.Wallets.import_keypair_terminal_stdin wallets keypair
              in
              let%map _response =
-<<<<<<< HEAD
-               Graphql_client.query (Graphql_query.Reload_wallets.make ()) port
-=======
-               Graphql_client.query_or_error
+               Client.query_or_error
                  (Graphql_queries.Reload_wallets.make ())
                  port
->>>>>>> c99b981b
              in
              printf
                !"\n😄 Imported account!\nPublic key: %s\n"
@@ -1203,11 +1180,7 @@
   Command.async ~summary:"List all owned accounts"
     (Cli_lib.Background_daemon.graphql_init (return ()) ~f:(fun port () ->
          let%map response =
-<<<<<<< HEAD
-           Graphql_client.query (Graphql_query.Get_wallets.make ()) port
-=======
-           Graphql_client.query (Graphql_queries.Get_wallets.make ()) port
->>>>>>> c99b981b
+           Client.query (Graphql_queries.Get_wallets.make ()) port
          in
          match response#ownedWallets with
          | [||] ->
@@ -1234,12 +1207,8 @@
            Secrets.Keypair.prompt_password "Password for new account: "
          in
          let%map response =
-           Graphql_client.query
-<<<<<<< HEAD
-             (Graphql_query.Add_wallet.make
-=======
+           Client.query
              (Graphql_queries.Add_wallet.make
->>>>>>> c99b981b
                 ~password:(Bytes.to_string password) ())
              port
          in
@@ -1271,14 +1240,9 @@
          match%bind args with
          | Ok (pk, password_bytes) ->
              let%map response =
-               Graphql_client.query
-<<<<<<< HEAD
-                 (Graphql_query.Unlock_wallet.make
+               Client.query
+                 (Graphql_queries.Unlock_wallet.make
                     ~public_key:(Graphql_client_lib.Encoders.public_key pk)
-=======
-                 (Graphql_queries.Unlock_wallet.make
-                    ~public_key:(Graphql_client.Encoders.public_key pk)
->>>>>>> c99b981b
                     ~password:(Bytes.to_string password_bytes)
                     ())
                  port
@@ -1304,14 +1268,9 @@
          match Public_key.Compressed.of_base58_check pk_str with
          | Ok pk ->
              let%map response =
-               Graphql_client.query
-<<<<<<< HEAD
-                 (Graphql_query.Lock_wallet.make
+               Client.query
+                 (Graphql_queries.Lock_wallet.make
                     ~public_key:(Graphql_client_lib.Encoders.public_key pk)
-=======
-                 (Graphql_queries.Lock_wallet.make
-                    ~public_key:(Graphql_client.Encoders.public_key pk)
->>>>>>> c99b981b
                     ())
                  port
              in
