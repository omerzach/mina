open Core
open Async
open Signature_lib
open Coda_base

module Client = Graphql_lib.Client.Make (struct
  let preprocess_variables_string = Fn.id

  let headers = String.Map.empty
end)

module Args = struct
  open Command.Param

  let zip2 = map2 ~f:(fun arg1 arg2 -> (arg1, arg2))

  let zip3 = map3 ~f:(fun arg1 arg2 arg3 -> (arg1, arg2, arg3))

  let zip4 arg1 arg2 arg3 arg4 =
    return (fun a b c d -> (a, b, c, d)) <*> arg1 <*> arg2 <*> arg3 <*> arg4

  let zip5 arg1 arg2 arg3 arg4 arg5 =
    return (fun a b c d e -> (a, b, c, d, e))
    <*> arg1 <*> arg2 <*> arg3 <*> arg4 <*> arg5

  let zip6 arg1 arg2 arg3 arg4 arg5 arg6 =
    return (fun a b c d e f -> (a, b, c, d, e, f))
    <*> arg1 <*> arg2 <*> arg3 <*> arg4 <*> arg5 <*> arg6

  let zip7 arg1 arg2 arg3 arg4 arg5 arg6 arg7 =
    return (fun a b c d e f g -> (a, b, c, d, e, f, g))
    <*> arg1 <*> arg2 <*> arg3 <*> arg4 <*> arg5 <*> arg6 <*> arg7
end

let mutually_exclusive_flags flags =
  let open Command.Param in
  List.map flags ~f:(map ~f:Option.(map ~f:some))
  |> choose_one ~if_nothing_chosen:(`Default_to None)

let or_error_str ~f_ok ~error = function
  | Ok x ->
      f_ok x
  | Error e ->
      sprintf "%s\n%s\n" error (Error.to_string_hum e)

let stop_daemon =
  let open Deferred.Let_syntax in
  let open Daemon_rpcs in
  let open Command.Param in
  Command.async ~summary:"Stop the daemon"
    (Cli_lib.Background_daemon.rpc_init (return ()) ~f:(fun port () ->
         let%map res = Daemon_rpcs.Client.dispatch Stop_daemon.rpc () port in
         printf "%s"
           (or_error_str res
              ~f_ok:(fun _ -> "Daemon stopping\n")
              ~error:"Daemon likely stopped") ))

let get_balance =
  let open Command.Param in
  let open Deferred.Let_syntax in
  let address_flag =
    flag "address"
      ~doc:"PUBLICKEY Public-key for which you want to check the balance"
      (required Cli_lib.Arg_type.public_key)
  in
  Command.async ~summary:"Get balance associated with a public key"
    (Cli_lib.Background_daemon.rpc_init address_flag ~f:(fun port address ->
         let%map res =
           Daemon_rpcs.Client.dispatch_join_errors Daemon_rpcs.Get_balance.rpc
             (Public_key.compress address)
             port
         in
         let balance_str = function
           | Some b ->
               sprintf "Balance: %s coda\n"
                 (Currency.Balance.to_formatted_string b)
           | None ->
               "There are no funds in this account\n"
         in
         printf "%s"
           (or_error_str res ~f_ok:balance_str ~error:"Failed to get balance")
     ))

let get_balance_graphql =
  let open Command.Param in
  let pk_flag =
    flag "public-key"
      ~doc:"KEY Public key for which you want to check the balance"
      (required Cli_lib.Arg_type.public_key_compressed)
  in
  Command.async ~summary:"Get balance associated with a public key"
    (Cli_lib.Background_daemon.graphql_init pk_flag
       ~f:(fun graphql_endpoint public_key ->
         let%map response =
           Graphql_client.query_exn
             (Graphql_queries.Get_wallet.make
                ~public_key:(Graphql_client.Encoders.public_key public_key)
                ())
             graphql_endpoint
         in
         match response#wallet with
         | Some wallet ->
             printf "Balance: %s coda\n"
               (Currency.Balance.to_formatted_string (wallet#balance)#total)
         | None ->
             printf "There are no funds in this account\n" ))

let print_trust_status status json =
  if json then
    printf "%s\n"
      (Yojson.Safe.to_string (Trust_system.Peer_status.to_yojson status))
  else
    let ban_status =
      match status.banned with
      | Unbanned ->
          "Unbanned"
      | Banned_until tm ->
          sprintf "Banned_until %s" (Time.to_string_abs tm ~zone:Time.Zone.utc)
    in
    printf "%0.04f, %s\n" status.trust ban_status

let round_trust_score trust_status =
  let open Trust_system.Peer_status in
  let trust = Float.round_decimal trust_status.trust ~decimal_digits:4 in
  {trust_status with trust}

let get_trust_status =
  let open Command.Param in
  let open Deferred.Let_syntax in
  let address_flag =
    flag "ip-address"
      ~doc:
        "IP An IPv4 or IPv6 address for which you want to query the trust \
         status"
      (required Cli_lib.Arg_type.ip_address)
  in
  let json_flag = Cli_lib.Flag.json in
  let flags = Args.zip2 address_flag json_flag in
  Command.async ~summary:"Get the trust status associated with an IP address"
    (Cli_lib.Background_daemon.rpc_init flags
       ~f:(fun port (ip_address, json) ->
         match%map
           Daemon_rpcs.Client.dispatch Daemon_rpcs.Get_trust_status.rpc
             ip_address port
         with
         | Ok status ->
             print_trust_status (round_trust_score status) json
         | Error e ->
             printf "Failed to get trust status %s\n" (Error.to_string_hum e)
     ))

let ip_trust_statuses_to_yojson ip_trust_statuses =
  let items =
    List.map ip_trust_statuses ~f:(fun (ip_addr, status) ->
        `Assoc
          [ ("ip", `String (Unix.Inet_addr.to_string ip_addr))
          ; ("status", Trust_system.Peer_status.to_yojson status) ] )
  in
  `List items

let print_ip_trust_statuses ip_statuses json =
  if json then
    printf "%s\n"
      (Yojson.Safe.to_string @@ ip_trust_statuses_to_yojson ip_statuses)
  else
    List.iter ip_statuses ~f:(fun (ip_addr, status) ->
        printf "%s : " (Unix.Inet_addr.to_string ip_addr) ;
        print_trust_status status false )

let get_trust_status_all =
  let open Command.Param in
  let open Deferred.Let_syntax in
  let nonzero_flag =
    flag "nonzero-only" no_arg
      ~doc:"Only show trust statuses whose trust score is nonzero"
  in
  let json_flag = Cli_lib.Flag.json in
  let flags = Args.zip2 nonzero_flag json_flag in
  Command.async
    ~summary:"Get trust statuses for all peers known to the trust system"
    (Cli_lib.Background_daemon.rpc_init flags ~f:(fun port (nonzero, json) ->
         match%map
           Daemon_rpcs.Client.dispatch Daemon_rpcs.Get_trust_status_all.rpc ()
             port
         with
         | Ok ip_trust_statuses ->
             (* always round the trust scores for display *)
             let ip_rounded_trust_statuses =
               List.map ip_trust_statuses ~f:(fun (ip_addr, status) ->
                   (ip_addr, round_trust_score status) )
             in
             let filtered_ip_trust_statuses =
               if nonzero then
                 List.filter ip_rounded_trust_statuses
                   ~f:(fun (_ip_addr, status) ->
                     not Float.(equal status.trust zero) )
               else ip_rounded_trust_statuses
             in
             print_ip_trust_statuses filtered_ip_trust_statuses json
         | Error e ->
             printf "Failed to get trust statuses %s\n" (Error.to_string_hum e)
     ))

let reset_trust_status =
  let open Command.Param in
  let open Deferred.Let_syntax in
  let address_flag =
    flag "ip-address"
      ~doc:
        "IP An IPv4 or IPv6 address for which you want to reset the trust \
         status"
      (required Cli_lib.Arg_type.ip_address)
  in
  let json_flag = Cli_lib.Flag.json in
  let flags = Args.zip2 address_flag json_flag in
  Command.async ~summary:"Reset the trust status associated with an IP address"
    (Cli_lib.Background_daemon.rpc_init flags
       ~f:(fun port (ip_address, json) ->
         match%map
           Daemon_rpcs.Client.dispatch Daemon_rpcs.Reset_trust_status.rpc
             ip_address port
         with
         | Ok status ->
             print_trust_status status json
         | Error e ->
             printf "Failed to reset trust status %s\n" (Error.to_string_hum e)
     ))

let get_public_keys =
  let open Daemon_rpcs in
  let open Command.Param in
  let with_details_flag =
    flag "with-details" no_arg
      ~doc:"Show extra details (eg. balance, nonce) in addition to public keys"
  in
  let error_ctx = "Failed to get public-keys" in
  Command.async ~summary:"Get public keys"
    (Cli_lib.Background_daemon.rpc_init
       (Args.zip2 with_details_flag Cli_lib.Flag.json)
       ~f:(fun port (is_balance_included, json) ->
         if is_balance_included then
           Daemon_rpcs.Client.dispatch_pretty_message ~json
             ~join_error:Or_error.join ~error_ctx
             (module Cli_lib.Render.Public_key_with_details)
             Get_public_keys_with_details.rpc () port
         else
           Daemon_rpcs.Client.dispatch_pretty_message ~json
             ~join_error:Or_error.join ~error_ctx
             (module Cli_lib.Render.String_list_formatter)
             Get_public_keys.rpc () port ))

let generate_receipt =
  let open Daemon_rpcs in
  let open Command.Param in
  let open Cli_lib.Arg_type in
  let receipt_hash_flag =
    flag "receipt-chain-hash"
      ~doc:
        "RECEIPTHASH Receipt-chain-hash of the payment that you want to\n\
        \        generate a receipt for"
      (required receipt_chain_hash)
  in
  let address_flag =
    flag "address" ~doc:"PUBLICKEY Public-key address of sender"
      (required public_key_compressed)
  in
  Command.async ~summary:"Generate a receipt for a sent payment"
    (Cli_lib.Background_daemon.rpc_init
       (Args.zip2 receipt_hash_flag address_flag)
       ~f:(fun port (receipt_chain_hash, pk) ->
         Daemon_rpcs.Client.dispatch_with_message Prove_receipt.rpc
           (receipt_chain_hash, pk) port
           ~success:Cli_lib.Render.Prove_receipt.to_text
           ~error:Error.to_string_hum ~join_error:Or_error.join ))

let read_json filepath ~flag =
  let%map res =
    Deferred.Or_error.try_with (fun () ->
        let%map json_contents = Reader.file_contents filepath in
        Ok (Yojson.Safe.from_string json_contents) )
  in
  match res with
  | Ok c ->
      c
  | Error e ->
      Or_error.errorf "Could not read %s at %s\n%s" flag filepath
        (Error.to_string_hum e)

let verify_receipt =
  let open Deferred.Let_syntax in
  let open Daemon_rpcs in
  let open Command.Param in
  let open Cli_lib.Arg_type in
  let proof_path_flag =
    flag "proof-path"
      ~doc:"PROOFFILE File to read json version of payment receipt"
      (required string)
  in
  let payment_path_flag =
    flag "payment-path"
      ~doc:"PAYMENTPATH File to read json version of verifying payment"
      (required string)
  in
  let address_flag =
    flag "address" ~doc:"PUBLICKEY Public-key address of sender"
      (required public_key_compressed)
  in
  Command.async ~summary:"Verify a receipt of a sent payment"
    (Cli_lib.Background_daemon.rpc_init
       (Args.zip3 payment_path_flag proof_path_flag address_flag)
       ~f:(fun port (payment_path, proof_path, pk) ->
         let dispatch_result =
           let open Deferred.Or_error.Let_syntax in
           let%bind payment_json =
             read_json payment_path ~flag:"payment-path"
           in
           let%bind proof_json = read_json proof_path ~flag:"proof-path" in
           let to_deferred_or_error result ~error =
             Result.map_error result ~f:(fun s ->
                 Error.of_string (sprintf "%s: %s" error s) )
             |> Deferred.return
           in
           let%bind payment =
             User_command.of_yojson payment_json
             |> to_deferred_or_error
                  ~error:
                    (sprintf "Payment file %s has invalid json format"
                       payment_path)
           and proof =
             [%of_yojson: Receipt.Chain_hash.t * User_command.t list]
               proof_json
             |> to_deferred_or_error
                  ~error:
                    (sprintf "Proof file %s has invalid json format" proof_path)
           in
           Daemon_rpcs.Client.dispatch Verify_proof.rpc (pk, payment, proof)
             port
         in
         match%map dispatch_result with
         | Ok (Ok ()) ->
             printf "Payment is valid on the existing blockchain!\n"
         | Error e | Ok (Error e) ->
             eprintf "Error verifying the receipt: %s\n"
               (Error.to_string_hum e) ))

let get_nonce :
       rpc:( Public_key.Compressed.t
           , Account.Nonce.t option Or_error.t )
           Rpc.Rpc.t
    -> Public_key.t
    -> Host_and_port.t
    -> (Account.Nonce.t, string) Deferred.Result.t =
 fun ~rpc addr port ->
  let open Deferred.Let_syntax in
  let%map res =
    Daemon_rpcs.Client.dispatch rpc (Public_key.compress addr) port
  in
  match Or_error.join res with
  | Ok (Some n) ->
      Ok n
  | Ok None ->
      Error "No account found at that public_key"
  | Error e ->
      Error (Error.to_string_hum e)

let get_nonce_cmd =
  let open Command.Param in
  let address_flag =
    flag "address" ~doc:"PUBLICKEY Public-key address you want the nonce for"
      (required Cli_lib.Arg_type.public_key)
  in
  Command.async ~summary:"Get the current nonce for an account"
    (Cli_lib.Background_daemon.rpc_init address_flag ~f:(fun port address ->
         match%bind get_nonce ~rpc:Daemon_rpcs.Get_nonce.rpc address port with
         | Error e ->
             eprintf "Failed to get nonce\n%s\n" e ;
             exit 2
         | Ok nonce ->
             printf "%s\n" (Account.Nonce.to_string nonce) ;
             exit 0 ))

let status =
  let open Daemon_rpcs in
  let flag = Args.zip2 Cli_lib.Flag.json Cli_lib.Flag.performance in
  Command.async ~summary:"Get running daemon status"
    (Cli_lib.Background_daemon.rpc_init flag
       ~f:(fun port (json, performance) ->
         Daemon_rpcs.Client.dispatch_pretty_message ~json ~join_error:Fn.id
           ~error_ctx:"Failed to get status"
           (module Daemon_rpcs.Types.Status)
           Get_status.rpc
           (if performance then `Performance else `None)
           port ))

let status_clear_hist =
  let open Daemon_rpcs in
  let flag = Args.zip2 Cli_lib.Flag.json Cli_lib.Flag.performance in
  Command.async ~summary:"Clear histograms reported in status"
    (Cli_lib.Background_daemon.rpc_init flag
       ~f:(fun port (json, performance) ->
         Daemon_rpcs.Client.dispatch_pretty_message ~json ~join_error:Fn.id
           ~error_ctx:"Failed to clear histograms reported in status"
           (module Daemon_rpcs.Types.Status)
           Clear_hist_status.rpc
           (if performance then `Performance else `None)
           port ))

let get_nonce_exn ~rpc public_key port =
  match%bind get_nonce ~rpc public_key port with
  | Error e ->
      eprintf "Failed to get nonce\n%s\n" e ;
      exit 3
  | Ok nonce ->
      return nonce

let batch_send_payments =
  let module Payment_info = struct
    type t =
      { receiver: string
      ; amount: Currency.Amount.t
      ; fee: Currency.Fee.t
      ; valid_until: Coda_numbers.Global_slot.t sexp_option }
    [@@deriving sexp]
  end in
  let payment_path_flag =
    Command.Param.(anon @@ ("payments-file" %: string))
  in
  let get_infos payments_path =
    match%bind
      Reader.load_sexp payments_path [%of_sexp: Payment_info.t list]
    with
    | Ok x ->
        return x
    | Error _ ->
        let sample_info () : Payment_info.t =
          let keypair = Keypair.create () in
          { Payment_info.receiver=
              Public_key.(
                Compressed.to_base58_check (compress keypair.public_key))
          ; valid_until= Some (Coda_numbers.Global_slot.random ())
          ; amount= Currency.Amount.of_int (Random.int 100)
          ; fee= Currency.Fee.of_int (Random.int 100) }
        in
        eprintf "Could not read payments from %s.\n" payments_path ;
        eprintf
          "The file should be a sexp list of payments with optional expiry \
           slot number \"valid_until\". Here is an example file:\n\
           %s\n"
          (Sexp.to_string_hum
             ([%sexp_of: Payment_info.t list]
                (List.init 3 ~f:(fun _ -> sample_info ())))) ;
        exit 5
  in
  let main port (privkey_path, payments_path) =
    let open Deferred.Let_syntax in
    let%bind keypair = Secrets.Keypair.Terminal_stdin.read_exn privkey_path
    and infos = get_infos payments_path in
    let%bind nonce0 =
      get_nonce_exn ~rpc:Daemon_rpcs.Get_nonce.rpc keypair.public_key port
    in
    let _, ts =
      List.fold_map ~init:nonce0 infos
        ~f:(fun nonce {receiver; valid_until; amount; fee} ->
          ( Account.Nonce.succ nonce
          , User_command.sign keypair
              (User_command_payload.create ~fee ~nonce
                 ~memo:User_command_memo.empty
                 ~valid_until:
                   (Option.value valid_until
                      ~default:Coda_numbers.Global_slot.max_value)
                 ~body:
                   (Payment
                      { receiver=
                          Public_key.Compressed.of_base58_check_exn receiver
                      ; amount })) ) )
    in
    Daemon_rpcs.Client.dispatch_with_message Daemon_rpcs.Send_user_commands.rpc
      (ts :> User_command.t list)
      port
      ~success:(fun _ -> "Successfully enqueued payments in pool")
      ~error:(fun e ->
        sprintf "Failed to send payments %s" (Error.to_string_hum e) )
      ~join_error:Or_error.join
  in
  Command.async ~summary:"Send multiple payments from a file"
    (Cli_lib.Background_daemon.rpc_init
       (Args.zip2 Cli_lib.Flag.privkey_read_path payment_path_flag)
       ~f:main)

let user_command (body_args : User_command_payload.Body.t Command.Param.t)
    ~label ~summary ~error =
<<<<<<< HEAD
  let open Command.Param in
  let open Cli_lib.Arg_type in
  let amount_flag =
    flag "fee"
      ~doc:
        (Printf.sprintf
           "FEE Amount you are willing to pay to process the transaction \
            (default: %d) (minimum: %d)"
           (Currency.Fee.to_int Cli_lib.Default.transaction_fee)
           (Currency.Fee.to_int User_command.minimum_fee))
      (optional txn_fee)
  in
  let valid_until_flag =
    flag "valid-until"
      ~doc:
        "GLOBAL-SLOT The last global-slot at which this transaction will be \
         considered valid. This makes it possible to have transactions which \
         expire if they are not applied before this time. If omitted, the \
         transaction will never expire."
      (optional consensus_time_raw)
  in
  let nonce_flag =
    flag "nonce"
      ~doc:
        "NONCE Nonce that you would like to set for your transaction \
         (default: nonce of your account on the best ledger or the successor \
         of highest value nonce of your sent transactions from the \
         transaction pool )"
      (optional txn_nonce)
  in
  let memo_flag =
    flag "memo"
      ~doc:
        (sprintf
           "STRING Memo accompanying the transaction (up to %d characters)"
           User_command_memo.max_input_length)
      (optional string)
  in
=======
>>>>>>> 6e4c3fdb
  let flag =
    let open Cli_lib.Flag in
    Args.zip6 body_args Cli_lib.Flag.privkey_read_path User_command.fee
      User_command.nonce User_command.valid_until User_command.memo
  in
  Command.async ~summary
    (Cli_lib.Background_daemon.rpc_init flag
       ~f:(fun port
          (body, from_account, fee_opt, nonce_opt, valid_until_opt, memo_opt)
          ->
         let open Deferred.Let_syntax in
         let%bind sender_kp =
           Secrets.Keypair.Terminal_stdin.read_exn from_account
         in
         let%bind nonce =
           match nonce_opt with
           | Some nonce ->
               return nonce
           | None ->
               get_nonce_exn ~rpc:Daemon_rpcs.Get_inferred_nonce.rpc
                 sender_kp.public_key port
         in
         let fee =
           Option.value ~default:Cli_lib.Default.transaction_fee fee_opt
         in
         if Currency.Fee.( < ) fee User_command.minimum_fee then (
           printf "Fee %d is less than the minimum, %d\n%!"
             (Currency.Fee.to_int fee)
             (Currency.Fee.to_int User_command.minimum_fee) ;
           exit 29 )
         else
           let memo =
             Option.value_map memo_opt ~default:User_command_memo.empty
               ~f:User_command_memo.create_from_string_exn
           in
           let valid_until =
             Option.map valid_until_opt
               ~f:
                 Coda_numbers.(
                   Fn.compose Global_slot.of_int Consensus_time.to_int)
             |> Option.value ~default:Coda_numbers.Global_slot.max_value
           in
           let command =
             Coda_commands.setup_user_command ~fee ~nonce ~memo ~valid_until
               ~sender_kp body
           in
           Daemon_rpcs.Client.dispatch_with_message
             Daemon_rpcs.Send_user_command.rpc command port
             ~success:(fun receipt_chain_hash ->
               sprintf
                 "Dispatched %s with ID %s\nReceipt chain hash is now %s\n"
                 label
                 (User_command.to_base58_check command)
                 (Receipt.Chain_hash.to_string receipt_chain_hash) )
             ~error:(fun e -> sprintf "%s: %s" error (Error.to_string_hum e))
             ~join_error:Or_error.join ))

let send_payment =
  let body =
    let open Command.Let_syntax in
    let open Cli_lib.Flag in
    let%map_open receiver = User_command.receiver
    and amount = User_command.amount in
    User_command_payload.Body.Payment {receiver; amount}
  in
  user_command body ~label:"payment" ~summary:"Send payment to an address"
    ~error:"Failed to send payment"

let send_payment_graphql =
  let open Command.Param in
  let open Cli_lib.Arg_type in
  let module Consensus_time = Consensus.Data.Consensus_time in
  let receiver_flag =
    flag "receiver" ~doc:"PUBLICKEY Public key to which you want to send money"
      (required public_key_compressed)
  in
  let amount_flag =
    flag "amount" ~doc:"VALUE Payment amount you want to send"
      (required txn_amount)
  in
  let expiration_flag =
    mutually_exclusive_flags
      [ flag "expiration-slot"
          (optional consensus_time_raw)
          ~doc:"SLOT Slot you want your transaction to expire on"
      ; flag "expiration-unix-time"
          (optional (consensus_time_unix "-expiration-unix-time"))
          ~doc:
            "NUMBER Unix time (expressed in seconds or milliseconds) you want \
             your transaction to expire at"
      ; flag "expiration-date-time"
          (optional (consensus_time_date_time "-expiration-date-time"))
          ~doc:"DATE_TIME Date and time you want your transaction to expire at"
      ]
  in
  let args =
    Args.zip4 Cli_lib.Flag.user_command_common receiver_flag amount_flag
      expiration_flag
  in
  Command.async ~summary:"Send payment to an address"
    (Cli_lib.Background_daemon.graphql_init args
       ~f:(fun graphql_endpoint
          ( {Cli_lib.Flag.sender; fee; nonce; memo}
          , receiver
          , amount
          , expiration )
          ->
         let%map response =
           Graphql_client.(
             query_exn
               (Graphql_queries.Send_payment.make
                  ~receiver:(Encoders.public_key receiver)
                  ~sender:(Encoders.public_key sender)
                  ~amount:(Encoders.amount amount) ~fee:(Encoders.fee fee)
                  ?validUntil:
                    (Option.map expiration ~f:Encoders.consensus_time)
                  ?nonce:(Option.map nonce ~f:Encoders.nonce)
                  ?memo ()))
             graphql_endpoint
         in
         printf "Dispatched payment with ID %s\n"
           ((response#sendPayment)#payment)#id ))

let delegate_stake_graphql =
  let open Command.Param in
  let open Cli_lib.Arg_type in
  let receiver_flag =
    flag "receiver"
      ~doc:"PUBLICKEY Public key to which you want to delegate your stake"
      (required public_key_compressed)
  in
  let args = Args.zip2 Cli_lib.Flag.user_command_common receiver_flag in
  Command.async ~summary:"Delegate your stake to another public key"
    (Cli_lib.Background_daemon.graphql_init args
       ~f:(fun graphql_endpoint
          ({Cli_lib.Flag.sender; fee; nonce; memo}, receiver)
          ->
         let%map response =
           Graphql_client.(
             Graphql_client.query_exn
               (Graphql_queries.Send_delegation.make
                  ~receiver:(Encoders.public_key receiver)
                  ~sender:(Encoders.public_key sender)
                  ~fee:(Encoders.fee fee)
                  ?nonce:(Option.map nonce ~f:Encoders.nonce)
                  ?memo ()))
             graphql_endpoint
         in
         printf "Dispatched stake delegation with ID %s\n"
           ((response#sendDelegation)#delegation)#id ))

let cancel_transaction =
  let txn_id_flag =
    Command.Param.(
      flag "id" ~doc:"ID Transaction ID to be cancelled" (required string))
  in
  let args = Args.zip2 Cli_lib.Flag.privkey_read_path txn_id_flag in
  Command.async
    ~summary:
      "Cancel a transaction -- this submits a replacement transaction with a \
       fee larger than the cancelled transaction."
    (Cli_lib.Background_daemon.rpc_init args
       ~f:(fun port (privkey_read_path, serialized_transaction) ->
         match User_command.of_base58_check serialized_transaction with
         | Ok user_command ->
             let receiver =
               match
                 User_command.Payload.body (User_command.payload user_command)
               with
               | Payment payment ->
                   payment.receiver
               | Stake_delegation (Set_delegate {new_delegate}) ->
                   new_delegate
             in
             let%bind sender_kp =
               Secrets.Keypair.Terminal_stdin.read_exn privkey_read_path
             in
             let cancel_sender = User_command.sender user_command in
             if
               not
                 (Public_key.Compressed.equal
                    (Public_key.compress sender_kp.public_key)
                    cancel_sender)
             then (
               eprintf
                 "Provided key doesn't match transaction to be cancelled.\n\
                  Wanted key for %s\n"
                 (Public_key.Compressed.to_base58_check cancel_sender) ;
               Deferred.don't_wait_for (exit 17) ) ;
             let%bind inferred_nonce =
               get_nonce_exn ~rpc:Daemon_rpcs.Get_inferred_nonce.rpc
                 sender_kp.public_key port
             in
             let cancelled_nonce = User_command.nonce user_command in
             let cancel_fee =
               let diff =
                 Unsigned.UInt64.of_int
                   Coda_numbers.Account_nonce.(
                     to_int inferred_nonce - to_int cancelled_nonce)
               in
               let fee =
                 Currency.Fee.to_uint64 (User_command.fee user_command)
               in
               let replace_fee =
                 Currency.Fee.to_uint64 Network_pool.Indexed_pool.replace_fee
               in
               let open Unsigned.UInt64.Infix in
               (* fee amount "inspired by" network_pool/indexed_pool.ml *)
               Currency.Fee.of_uint64 (fee + (replace_fee * diff))
             in
             printf "Fee to cancel transaction is %s coda.\n"
               (Currency.Fee.to_formatted_string cancel_fee) ;
             let body =
               User_command_payload.Body.Payment
                 {receiver; amount= Currency.Amount.zero}
             in
             let command =
               Coda_commands.setup_user_command ~fee:cancel_fee
                 ~nonce:cancelled_nonce ~memo:User_command_memo.empty
                 ~valid_until:user_command.payload.common.valid_until
                 ~sender_kp body
             in
             Daemon_rpcs.Client.dispatch_with_message
               Daemon_rpcs.Send_user_command.rpc command port
               ~success:(fun receipt_chain_hash ->
                 sprintf
                   "Dispatched cancel transaction with ID %s\n\
                    Receipt chain hash is now %s\n"
                   (User_command.to_base58_check command)
                   (Receipt.Chain_hash.to_string receipt_chain_hash) )
               ~error:(fun e ->
                 sprintf "Failed to cancel transaction: %s"
                   (Error.to_string_hum e) )
               ~join_error:Or_error.join
         | Error _e ->
             eprintf "Could not deserialize user command\n" ;
             exit 16 ))

let cancel_transaction_graphql =
  let txn_id_flag =
    Command.Param.(
      flag "id" ~doc:"ID Transaction ID to be cancelled"
        (required Cli_lib.Arg_type.user_command))
  in
  Command.async
    ~summary:
      "Cancel a transaction -- this submits a replacement transaction with a \
       fee larger than the cancelled transaction."
    (Cli_lib.Background_daemon.graphql_init txn_id_flag
       ~f:(fun graphql_endpoint user_command ->
         let receiver =
           match
             User_command.Payload.body (User_command.payload user_command)
           with
           | Payment payment ->
               payment.receiver
           | Stake_delegation (Set_delegate {new_delegate}) ->
               new_delegate
         in
         let open Deferred.Let_syntax in
         let%bind nonce_response =
           let open Graphql_client.Encoders in
           Graphql_client.query_exn
             (Graphql_queries.Get_inferred_nonce.make
                ~public_key:(public_key (User_command.sender user_command))
                ())
             graphql_endpoint
         in
         let maybe_inferred_nonce =
           let open Option.Let_syntax in
           let%bind wallet = nonce_response#wallet in
           let%map nonce = wallet#inferredNonce in
           int_of_string nonce
         in
         let cancelled_nonce =
           Coda_numbers.Account_nonce.to_int (User_command.nonce user_command)
         in
         let inferred_nonce =
           Option.value maybe_inferred_nonce ~default:cancelled_nonce
         in
         let cancel_fee =
           let diff =
             Unsigned.UInt64.of_int (inferred_nonce - cancelled_nonce)
           in
           let fee = Currency.Fee.to_uint64 (User_command.fee user_command) in
           let replace_fee =
             Currency.Fee.to_uint64 Network_pool.Indexed_pool.replace_fee
           in
           let open Unsigned.UInt64.Infix in
           (* fee amount "inspired by" network_pool/indexed_pool.ml *)
           Currency.Fee.of_uint64 (fee + (replace_fee * diff))
         in
         printf "Fee to cancel transaction is %s coda.\n"
           (Currency.Fee.to_formatted_string cancel_fee) ;
         let cancel_query =
           let open Graphql_client.Encoders in
           Graphql_queries.Send_payment.make
             ~sender:(public_key (User_command.sender user_command))
             ~receiver:(public_key receiver) ~fee:(fee cancel_fee)
             ~amount:(amount Currency.Amount.zero)
             ~nonce:
               (uint32
                  (Coda_numbers.Account_nonce.to_uint32
                     (User_command.nonce user_command)))
             ()
         in
         let%map cancel_response =
           Graphql_client.query_exn cancel_query graphql_endpoint
         in
         printf "🛑 Cancelled transaction! Cancel ID: %s\n"
           ((cancel_response#sendPayment)#payment)#id ))

let get_transaction_status =
  Command.async ~summary:"Get the status of a transaction"
    (Cli_lib.Background_daemon.rpc_init
       Command.Param.(anon @@ ("txn-id" %: string))
       ~f:(fun port serialized_transaction ->
         match User_command.of_base58_check serialized_transaction with
         | Ok user_command ->
             Daemon_rpcs.Client.dispatch_with_message
               Daemon_rpcs.Get_transaction_status.rpc user_command port
               ~success:(fun status ->
                 sprintf !"Transaction status : %s\n"
                 @@ Transaction_status.State.to_string status )
               ~error:(fun e ->
                 sprintf "Failed to get transaction status : %s"
                   (Error.to_string_hum e) )
               ~join_error:Or_error.join
         | Error _e ->
             eprintf "Could not deserialize user command" ;
             exit 16 ))

let delegate_stake =
  let body =
    let open Command.Let_syntax in
    let open Cli_lib.Arg_type in
    let%map_open new_delegate =
      flag "delegate"
        ~doc:
          "PUBLICKEY Public key address to which you want to which you want \
           to delegate your stake"
        (required public_key_compressed)
    in
    User_command_payload.Body.Stake_delegation (Set_delegate {new_delegate})
  in
  user_command body ~label:"delegate"
    ~summary:"Change the address to which you're delegating your coda"
    ~error:"Failed to change delegate"

let wrap_key =
  Command.async ~summary:"Wrap a private key into a private key file"
    (let open Command.Let_syntax in
    let%map_open privkey_path = Cli_lib.Flag.privkey_write_path in
    Cli_lib.Exceptions.handle_nicely
    @@ fun () ->
    let open Deferred.Let_syntax in
    let%bind privkey =
      Secrets.Password.hidden_line_or_env "Private key: " ~env:"CODA_PRIVKEY"
    in
    let pk = Private_key.of_base58_check_exn (Bytes.to_string privkey) in
    let kp = Keypair.of_private_key_exn pk in
    Secrets.Keypair.Terminal_stdin.write_exn kp ~privkey_path)

let dump_keypair =
  Command.async ~summary:"Print out a keypair from a private key file"
    (let open Command.Let_syntax in
    let%map_open privkey_path = Cli_lib.Flag.privkey_read_path in
    Cli_lib.Exceptions.handle_nicely
    @@ fun () ->
    let open Deferred.Let_syntax in
    let%map kp = Secrets.Keypair.Terminal_stdin.read_exn privkey_path in
    printf "Public key: %s\nPrivate key: %s\n"
      ( kp.public_key |> Public_key.compress
      |> Public_key.Compressed.to_base58_check )
      (kp.private_key |> Private_key.to_base58_check))

let dump_ledger =
  let sl_hash_flag =
    Command.Param.(
      flag "staged-ledger-hash (default: hash of best staged ledger)"
        ~doc:"STAGED-LEDGER-HASH Staged ledger hash" (optional string))
  in
  let json_flag = Cli_lib.Flag.json in
  let flags = Args.zip2 sl_hash_flag json_flag in
  Command.async ~summary:"Print the ledger with given Merkle root"
    (Cli_lib.Background_daemon.rpc_init flags ~f:(fun port (sl_hash, json) ->
         (* TODO: allow input in Base58Check format: issue #3036 *)
         let staged_ledger_hash =
           Option.map sl_hash ~f:(fun s ->
               Sexp.of_string_conv_exn s Staged_ledger_hash.Stable.V1.t_of_sexp
           )
         in
         Daemon_rpcs.Client.dispatch Daemon_rpcs.Get_ledger.rpc
           staged_ledger_hash port
         >>| function
         | Error e ->
             Daemon_rpcs.Client.print_rpc_error e
         | Ok (Error e) ->
             printf !"Ledger not found: %s\n" (Error.to_string_hum e)
         | Ok (Ok accounts) ->
             if json then
               List.iter accounts ~f:(fun acct ->
                   printf "%s\n"
                     (Yojson.Safe.to_string
                        (Account.Stable.Latest.to_yojson acct)) )
             else printf !"%{sexp:Account.t list}\n" accounts ))

let constraint_system_digests =
  Command.async ~summary:"Print MD5 digest of each SNARK constraint"
    (Command.Param.return (fun () ->
         let all =
           Transaction_snark.constraint_system_digests ()
           @ Blockchain_snark.Blockchain_transition.constraint_system_digests
               ()
         in
         let all =
           List.sort ~compare:(fun (k1, _) (k2, _) -> String.compare k1 k2) all
         in
         List.iter all ~f:(fun (k, v) -> printf "%s\t%s\n" k (Md5.to_hex v)) ;
         Deferred.unit ))

let snark_job_list =
  let open Deferred.Let_syntax in
  let open Command.Param in
  Command.async
    ~summary:
      "List of snark jobs in JSON format that are yet to be included in the \
       blocks"
    (Cli_lib.Background_daemon.rpc_init (return ()) ~f:(fun port () ->
         match%map
           Daemon_rpcs.Client.dispatch_join_errors
             Daemon_rpcs.Snark_job_list.rpc () port
         with
         | Ok str ->
             printf "%s" str
         | Error e ->
             Daemon_rpcs.Client.print_rpc_error e ))

let snark_pool_list =
  let open Command.Param in
  Command.async ~summary:"List of snark works in the snark pool in JSON format"
    (Cli_lib.Background_daemon.graphql_init (return ())
       ~f:(fun graphql_endpoint () ->
         Deferred.map
           (Graphql_client.query_exn
              (Graphql_queries.Snark_pool.make ())
              graphql_endpoint)
           ~f:(fun response ->
             let lst =
               [%to_yojson: Cli_lib.Graphql_types.Completed_works.t]
                 (Array.to_list
                    (Array.map
                       ~f:(fun w ->
                         { Cli_lib.Graphql_types.Completed_works.Work.work_ids=
                             Array.to_list w#work_ids
                         ; fee= Currency.Fee.of_uint64 w#fee
                         ; prover= w#prover } )
                       response#snarkPool))
             in
             print_string (Yojson.Safe.to_string lst) ) ))

let pooled_user_commands =
  let public_key_flag =
    Command.Param.(
      anon @@ maybe @@ ("public-key" %: Cli_lib.Arg_type.public_key_compressed))
  in
  Command.async
    ~summary:
      "Retrieve all the user commands submitted by the current daemon that \
       are pending inclusion"
    (Cli_lib.Background_daemon.graphql_init public_key_flag
       ~f:(fun graphql_endpoint maybe_public_key ->
         let public_key =
           Yojson.Safe.to_basic
           @@ [%to_yojson: Public_key.Compressed.t option] maybe_public_key
         in
         let graphql =
           Graphql_queries.Pooled_user_commands.make ~public_key ()
         in
         let%map response =
           Graphql_client.query_exn graphql graphql_endpoint
         in
         let json_response : Yojson.Safe.json =
           `List
             ( List.map ~f:Graphql_client.User_command.to_yojson
             @@ Array.to_list response#pooledUserCommands )
         in
         print_string (Yojson.Safe.to_string json_response) ))

let to_signed_fee_exn sign magnitude =
  let sgn = match sign with `PLUS -> Sgn.Pos | `MINUS -> Neg in
  let magnitude = Currency.Fee.of_uint64 magnitude in
  Currency.Fee.Signed.create ~sgn ~magnitude

let pending_snark_work =
  let open Command.Param in
  Command.async
    ~summary:
      "List of snark works in JSON format that are not available in the pool \
       yet"
    (Cli_lib.Background_daemon.graphql_init (return ())
       ~f:(fun graphql_endpoint () ->
         Deferred.map
           (Graphql_client.query_exn
              (Graphql_queries.Pending_snark_work.make ())
              graphql_endpoint)
           ~f:(fun response ->
             let lst =
               [%to_yojson: Cli_lib.Graphql_types.Pending_snark_work.t]
                 (Array.map
                    ~f:(fun bundle ->
                      Array.map bundle#workBundle ~f:(fun w ->
                          let f = w#fee_excess in
                          let hash_of_string =
                            Coda_base.Frozen_ledger_hash.of_string
                          in
                          { Cli_lib.Graphql_types.Pending_snark_work.Work
                            .work_id= w#work_id
                          ; fee_excess=
                              to_signed_fee_exn f#sign f#fee_magnitude
                          ; supply_increase=
                              Currency.Amount.of_uint64 w#supply_increase
                          ; source_ledger_hash=
                              hash_of_string w#source_ledger_hash
                          ; target_ledger_hash=
                              hash_of_string w#target_ledger_hash } ) )
                    response#pendingSnarkWork)
             in
             print_string (Yojson.Safe.to_string lst) ) ))

let start_tracing =
  let open Deferred.Let_syntax in
  let open Command.Param in
  Command.async ~summary:"Start async tracing to $config-directory/$pid.trace"
    (Cli_lib.Background_daemon.rpc_init (return ()) ~f:(fun port () ->
         match%map
           Daemon_rpcs.Client.dispatch Daemon_rpcs.Start_tracing.rpc () port
         with
         | Ok () ->
             printf "Daemon started tracing!"
         | Error e ->
             Daemon_rpcs.Client.print_rpc_error e ))

let stop_tracing =
  let open Deferred.Let_syntax in
  let open Command.Param in
  Command.async ~summary:"Stop async tracing"
    (Cli_lib.Background_daemon.rpc_init (return ()) ~f:(fun port () ->
         match%map
           Daemon_rpcs.Client.dispatch Daemon_rpcs.Stop_tracing.rpc () port
         with
         | Ok () ->
             printf "Daemon stopped printing!"
         | Error e ->
             Daemon_rpcs.Client.print_rpc_error e ))

let set_staking =
  let privkey_path = Cli_lib.Flag.privkey_read_path in
  Command.async ~summary:"Set new keys for block production"
    (Cli_lib.Background_daemon.rpc_init privkey_path
       ~f:(fun port privkey_path ->
         let%bind ({Keypair.public_key; _} as keypair) =
           Secrets.Keypair.Terminal_stdin.read_exn privkey_path
         in
         match%map
           Daemon_rpcs.Client.dispatch Daemon_rpcs.Set_staking.rpc [keypair]
             port
         with
         | Error e ->
             Daemon_rpcs.Client.print_rpc_error e
         | Ok () ->
             printf
               !"New block producer public key : %s\n"
               (Public_key.Compressed.to_base58_check
                  (Public_key.compress public_key)) ))

let set_staking_graphql =
  let open Command.Param in
  let open Cli_lib.Arg_type in
  let pk_flag =
    flag "public-key"
      ~doc:"PUBLICKEY Public key of account with which to produce blocks"
      (required public_key_compressed)
  in
  Command.async ~summary:"Start producing blocks"
    (Cli_lib.Background_daemon.graphql_init pk_flag
       ~f:(fun graphql_endpoint public_key ->
         let print_message msg arr =
           if not (Array.is_empty arr) then
             printf "%s: %s\n" msg
               (String.concat_array ~sep:", "
                  (Array.map ~f:Public_key.Compressed.to_base58_check arr))
         in
         let%map result =
           Graphql_client.(
             Graphql_client.query_exn
               (Graphql_queries.Set_staking.make
                  ~public_key:(Encoders.public_key public_key)
                  ()))
             graphql_endpoint
         in
         print_message "Stopped staking with" (result#setStaking)#lastStaking ;
         print_message
           "❌ Failed to start staking with keys (try `coda accounts unlock` \
            first)"
           (result#setStaking)#lockedPublicKeys ;
         print_message "Started staking with"
           (result#setStaking)#currentStakingKeys ))

let set_snark_worker =
  let open Command.Param in
  let public_key_flag =
    flag "address"
      ~doc:
        "PUBLICKEY Public-key address you wish to start snark-working on; \
         null to stop doing any snark work"
      (optional Cli_lib.Arg_type.public_key_compressed)
  in
  Command.async
    ~summary:"Set key you wish to snark work with or disable snark working"
    (Cli_lib.Background_daemon.graphql_init public_key_flag
       ~f:(fun graphql_endpoint optional_public_key ->
         let graphql =
           Graphql_queries.Set_snark_worker.make
             ~wallet:
               Graphql_client.Encoders.(
                 optional optional_public_key ~f:public_key)
             ()
         in
         Deferred.map (Graphql_client.query_exn graphql graphql_endpoint)
           ~f:(fun response ->
             ( match optional_public_key with
             | Some public_key ->
                 printf
                   !"New snark worker public key : %s\n"
                   (Public_key.Compressed.to_base58_check public_key)
             | None ->
                 printf "Will stop doing snark work\n" ) ;
             printf "Previous snark worker public key : %s\n"
               (Option.value_map (response#setSnarkWorker)#lastSnarkWorker
                  ~default:"None" ~f:Public_key.Compressed.to_base58_check) )
     ))

let set_snark_work_fee =
  Command.async ~summary:"Set fee reward for doing transaction snark work"
  @@ Cli_lib.Background_daemon.graphql_init
       Command.Param.(anon @@ ("fee" %: Cli_lib.Arg_type.txn_fee))
       ~f:(fun graphql_endpoint fee ->
         let graphql =
           Graphql_queries.Set_snark_work_fee.make
             ~fee:(Graphql_client.Encoders.uint64 @@ Currency.Fee.to_uint64 fee)
             ()
         in
         Deferred.map (Graphql_client.query_exn graphql graphql_endpoint)
           ~f:(fun response ->
             printf
               !"Updated snark work fee: %i\nOld snark work fee: %i\n"
               (Currency.Fee.to_int fee)
               (Unsigned.UInt64.to_int (response#setSnarkWorkFee)#lastFee) ) )

(* A step towards `account import`, for now `unsafe-import` will suffice *)
(* TODO: remove this when systems are transitioned to using "safe" import *)
let unsafe_import =
  Command.async
    ~summary:
      "Unsafely import a password protected private key to one with the \
       password stripped, but tracked by this daemon and accessible via the \
       GraphQL API"
    (let open Command.Let_syntax in
    (* We'll do this entirely without talking to the daemon for now, though in the future this may change *)
    let%map_open privkey_path = Cli_lib.Flag.privkey_read_path
    and conf_dir = Cli_lib.Flag.conf_dir in
    fun () ->
      let open Deferred.Let_syntax in
      let%bind home = Sys.home_directory () in
      let conf_dir =
        Option.value ~default:(home ^/ Cli_lib.Default.conf_dir_name) conf_dir
      in
      let wallets_disk_location = conf_dir ^/ "wallets" in
      let%bind ({Keypair.public_key; _} as keypair) =
        Secrets.Keypair.Terminal_stdin.read_exn privkey_path
      in
      let pk = Public_key.compress public_key in
      let%bind wallets =
        Secrets.Wallets.load ~logger:(Logger.create ())
          ~disk_location:wallets_disk_location
      in
      let password = lazy (Deferred.return (Bytes.create 0)) in
      (* Either we already are tracking it *)
      match Secrets.Wallets.check_locked wallets ~needle:pk with
      | Some _ ->
          printf
            !"Key already present, no need to import : %s\n"
            (Public_key.Compressed.to_base58_check
               (Public_key.compress public_key)) ;
          Deferred.unit
      | None ->
          (* Or we import it *)
          let%map _ =
            Secrets.Wallets.import_keypair wallets keypair ~password
          in
          printf
            !"Key imported successfully : %s\n"
            (Public_key.Compressed.to_base58_check
               (Public_key.compress public_key)))

let import_key =
  (* We'll do this entirely without talking to the daemon for now, though in the future this may change *)
  let privkey_path = Cli_lib.Flag.privkey_read_path in
  let conf_dir = Cli_lib.Flag.conf_dir in
  let flags = Args.zip2 privkey_path conf_dir in
  Command.async
    ~summary:
      "Import a password protected private key to be tracked by the daemon.\n\
       Set CODA_PRIVKEY_PASS environment variable to use non-interactively \
       (key will be imported using the same password)."
    (Cli_lib.Background_daemon.graphql_init flags
       ~f:(fun graphql_endpoint (privkey_path, conf_dir) ->
         let open Deferred.Let_syntax in
         let%bind home = Sys.home_directory () in
         let conf_dir =
           Option.value
             ~default:(home ^/ Cli_lib.Default.conf_dir_name)
             conf_dir
         in
         let wallets_disk_location = conf_dir ^/ "wallets" in
         let%bind ({Keypair.public_key; _} as keypair) =
           Secrets.Keypair.Terminal_stdin.read_exn privkey_path
         in
         let pk = Public_key.compress public_key in
         let%bind wallets =
           Secrets.Wallets.load ~logger:(Logger.create ())
             ~disk_location:wallets_disk_location
         in
         (* Either we already are tracking it *)
         match Secrets.Wallets.check_locked wallets ~needle:pk with
         | Some _ ->
             printf
               !"Key already present, no need to import : %s\n"
               (Public_key.Compressed.to_base58_check
                  (Public_key.compress public_key)) ;
             Deferred.unit
         | None ->
             (* Or we import it *)
             let%bind _ =
               Secrets.Wallets.import_keypair_terminal_stdin wallets keypair
             in
             let%map _response =
               Graphql_client.query
                 (Graphql_queries.Reload_wallets.make ())
                 graphql_endpoint
             in
             printf
               !"\n😄 Imported account!\nPublic key: %s\n"
               (Public_key.Compressed.to_base58_check
                  (Public_key.compress public_key)) ))

let list_accounts =
  let open Command.Param in
  Command.async ~summary:"List all owned accounts"
    (Cli_lib.Background_daemon.graphql_init (return ())
       ~f:(fun graphql_endpoint () ->
         let%map response =
           Graphql_client.query_exn
             (Graphql_queries.Get_wallets.make ())
             graphql_endpoint
         in
         match response#ownedWallets with
         | [||] ->
             printf
               "😢 You have no wallets!\n\
                You can make a new one using `coda accounts create`\n"
         | wallets ->
             Array.iteri wallets ~f:(fun i w ->
                 printf
                   "Wallet #%d:\n\
                   \  Public key: %s\n\
                   \  Balance: %s\n\
                   \  Locked: %b\n"
                   (i + 1)
                   (Public_key.Compressed.to_base58_check w#public_key)
                   (Currency.Balance.to_formatted_string (w#balance)#total)
                   (Option.value ~default:true w#locked) ) ))

let create_account =
  let open Command.Param in
  Command.async ~summary:"Create new account"
    (Cli_lib.Background_daemon.graphql_init (return ())
       ~f:(fun graphql_endpoint () ->
         let%bind password =
           Secrets.Keypair.Terminal_stdin.prompt_password
             "Password for new account: "
         in
         let%map response =
           Graphql_client.query_exn
             (Graphql_queries.Add_wallet.make
                ~password:(Bytes.to_string password) ())
             graphql_endpoint
         in
         let pk_string =
           Public_key.Compressed.to_base58_check
             (response#addWallet)#public_key
         in
         printf "\n😄 Added new account!\nPublic key: %s\n" pk_string ))

let create_hd_account =
  Command.async ~summary:Secrets.Hardware_wallets.create_hd_account_summary
    (Cli_lib.Background_daemon.graphql_init Cli_lib.Flag.User_command.hd_index
       ~f:(fun graphql_endpoint hd_index ->
         let%map response =
           Graphql_client.(
             query_exn
               (Graphql_queries.Create_hd_account.make
                  ~hd_index:(Encoders.uint32 hd_index) ()))
             graphql_endpoint
         in
         let pk_string =
           Public_key.Compressed.to_base58_check
             (response#createHDAccount)#public_key
         in
         printf "\n😄 created HD account with HD-index %s!\nPublic key: %s\n"
           (Coda_numbers.Hd_index.to_string hd_index)
           pk_string ))

let unlock_account =
  let open Command.Param in
  let pk_flag =
    flag "public-key" ~doc:"KEY Public key to be unlocked"
      (required Cli_lib.Arg_type.public_key_compressed)
  in
  Command.async ~summary:"Unlock a tracked account"
    (Cli_lib.Background_daemon.graphql_init pk_flag
       ~f:(fun graphql_endpoint pk_str ->
         let args =
           let open Deferred.Or_error.Let_syntax in
           let%map password =
             Deferred.map ~f:Or_error.return
               (Secrets.Password.hidden_line_or_env
                  "Password to unlock account: " ~env:Secrets.Keypair.env)
           in
           password
         in
         match%bind args with
         | Ok password_bytes ->
             let%map response =
               Graphql_client.query_exn
                 (Graphql_queries.Unlock_wallet.make
                    ~public_key:(Graphql_client.Encoders.public_key pk_str)
                    ~password:(Bytes.to_string password_bytes)
                    ())
                 graphql_endpoint
             in
             let pk_string =
               Public_key.Compressed.to_base58_check
                 (response#unlockWallet)#public_key
             in
             printf "\n🔓 Unlocked account!\nPublic key: %s\n" pk_string
         | Error e ->
             Deferred.return
               (printf "❌ Error unlocking account: %s\n"
                  (Error.to_string_hum e)) ))

let lock_account =
  let open Command.Param in
  let pk_flag =
    flag "public-key" ~doc:"KEY Public key of account to be locked"
      (required Cli_lib.Arg_type.public_key_compressed)
  in
  Command.async ~summary:"Lock a tracked account"
    (Cli_lib.Background_daemon.graphql_init pk_flag
       ~f:(fun graphql_endpoint pk ->
         let%map response =
           Graphql_client.query_exn
             (Graphql_queries.Lock_wallet.make
                ~public_key:(Graphql_client.Encoders.public_key pk)
                ())
             graphql_endpoint
         in
         let pk_string =
           Public_key.Compressed.to_base58_check
             (response#lockWallet)#public_key
         in
         printf "🔒 Locked account!\nPublic key: %s\n" pk_string ))

let generate_libp2p_keypair =
  Command.async
    ~summary:"Generate a new libp2p keypair and print out the peer ID"
    (let open Command.Let_syntax in
    let%map_open privkey_path = Cli_lib.Flag.privkey_write_path in
    Cli_lib.Exceptions.handle_nicely
    @@ fun () ->
    Deferred.ignore
      (let open Deferred.Let_syntax in
      (* FIXME: I'd like to accumulate messages into this logger and only dump them out in failure paths. *)
      let logger = Logger.null () in
      (* Using the helper only for keypair generation requires no state. *)
      File_system.with_temp_dir "coda-generate-libp2p-keypair" ~f:(fun tmpd ->
          match%bind Coda_net2.create ~logger ~conf_dir:tmpd with
          | Ok net ->
              let%bind me = Coda_net2.Keypair.random net in
              let%bind () = Coda_net2.shutdown net in
              let%map () =
                Secrets.Libp2p_keypair.Terminal_stdin.write_exn ~privkey_path
                  me
              in
              printf "libp2p keypair:\n%s\n" (Coda_net2.Keypair.to_string me)
          | Error e ->
              Logger.fatal logger "failed to generate libp2p keypair: $err"
                ~module_:__MODULE__ ~location:__LOC__
                ~metadata:[("err", `String (Error.to_string_hum e))] ;
              exit 20 )))

let trustlist_ip_flag =
  Command.Param.(
    flag "ip-address"
      ~doc:"IP An IPv4 or IPv6 address for the client trustlist"
      (required Cli_lib.Arg_type.ip_address))

let trustlist_add =
  let open Deferred.Let_syntax in
  let open Daemon_rpcs in
  Command.async ~summary:"Add an IP to the trustlist"
    (Cli_lib.Background_daemon.rpc_init trustlist_ip_flag
       ~f:(fun port trustlist_ip ->
         let trustlist_ip_string = Unix.Inet_addr.to_string trustlist_ip in
         match%map Client.dispatch Add_trustlist.rpc trustlist_ip port with
         | Ok (Ok ()) ->
             printf "Added %s to client trustlist" trustlist_ip_string
         | Ok (Error e) ->
             eprintf "Error adding %s to client trustlist: %s"
               trustlist_ip_string (Error.to_string_hum e)
         | Error e ->
             eprintf "Unknown error doing daemon RPC: %s"
               (Error.to_string_hum e) ))

let trustlist_remove =
  let open Deferred.Let_syntax in
  let open Daemon_rpcs in
  Command.async ~summary:"Add an IP to the trustlist"
    (Cli_lib.Background_daemon.rpc_init trustlist_ip_flag
       ~f:(fun port trustlist_ip ->
         let trustlist_ip_string = Unix.Inet_addr.to_string trustlist_ip in
         match%map Client.dispatch Remove_trustlist.rpc trustlist_ip port with
         | Ok (Ok ()) ->
             printf "Removed %s to client trustlist" trustlist_ip_string
         | Ok (Error e) ->
             eprintf "Error removing %s from client trustlist: %s"
               trustlist_ip_string (Error.to_string_hum e)
         | Error e ->
             eprintf "Unknown error doing daemon RPC: %s"
               (Error.to_string_hum e) ))

let trustlist_list =
  let open Deferred.Let_syntax in
  let open Daemon_rpcs in
  let open Command.Param in
  Command.async ~summary:"Add an IP to the trustlist"
    (Cli_lib.Background_daemon.rpc_init (return ()) ~f:(fun port () ->
         match%map Client.dispatch Get_trustlist.rpc () port with
         | Ok ips ->
             printf
               "The following IPs are permitted to connect to the daemon \
                control port:\n" ;
             List.iter ips ~f:(fun ip ->
                 printf "%s\n" (Unix.Inet_addr.to_string ip) )
         | Error e ->
             eprintf "Unknown error doing daemon RPC: %s"
               (Error.to_string_hum e) ))

let compile_time_constants =
  Command.basic
    ~summary:"Print a JSON map of the compile-time consensus parameters"
    (Command.Param.return (fun () ->
         Core.printf "%s\n%!"
           (Yojson.Safe.to_string Consensus.Constants.all_constants) ))

module Visualization = struct
  let create_command (type rpc_response) ~name ~f
      (rpc : (string, rpc_response) Rpc.Rpc.t) =
    let open Deferred.Let_syntax in
    Command.async
      ~summary:(sprintf !"Produce a visualization of the %s" name)
      (Cli_lib.Background_daemon.rpc_init
         Command.Param.(anon @@ ("output-filepath" %: string))
         ~f:(fun port filename ->
           let%map message =
             match%map Daemon_rpcs.Client.dispatch rpc filename port with
             | Ok response ->
                 f filename response
             | Error e ->
                 sprintf "Could not save file: %s\n" (Error.to_string_hum e)
           in
           print_string message ))

  module Frontier = struct
    let name = "transition-frontier"

    let command =
      create_command ~name Daemon_rpcs.Visualization.Frontier.rpc
        ~f:(fun filename -> function
        | `Active () ->
            Visualization_message.success name filename
        | `Bootstrapping ->
            Visualization_message.bootstrap name )
  end

  module Registered_masks = struct
    let name = "registered-masks"

    let command =
      create_command ~name Daemon_rpcs.Visualization.Registered_masks.rpc
        ~f:(fun filename () -> Visualization_message.success name filename)
  end

  let command_group =
    Command.group ~summary:"Visualize data structures special to Coda"
      [ (Frontier.name, Frontier.command)
      ; (Registered_masks.name, Registered_masks.command) ]
end

let accounts =
  Command.group ~summary:"Client commands concerning account management"
    ~preserve_subcommand_order:()
    [ ("list", list_accounts)
    ; ("create", create_account)
    ; ("import", import_key)
    ; ("unlock", unlock_account)
    ; ("lock", lock_account) ]

let client =
  Command.group ~summary:"Lightweight client commands"
    ~preserve_subcommand_order:()
    [ ("get-balance", get_balance_graphql)
    ; ("send-payment", send_payment_graphql)
    ; ("delegate-stake", delegate_stake_graphql)
    ; ("cancel-transaction", cancel_transaction_graphql)
    ; ("set-staking", set_staking_graphql)
    ; ("set-snark-worker", set_snark_worker)
    ; ("set-snark-work-fee", set_snark_work_fee)
    ; ("stop-daemon", stop_daemon)
    ; ("status", status) ]

let command =
  Command.group ~summary:"[Deprecated] Lightweight client commands"
    ~preserve_subcommand_order:()
    [ ("get-balance", get_balance)
    ; ("send-payment", send_payment)
    ; ("generate-keypair", Cli_lib.Commands.generate_keypair)
    ; ("delegate-stake", delegate_stake)
    ; ("cancel-transaction", cancel_transaction)
    ; ("set-staking", set_staking)
    ; ("set-snark-worker", set_snark_worker)
    ; ("set-snark-work-fee", set_snark_work_fee)
    ; ("generate-receipt", generate_receipt)
    ; ("verify-receipt", verify_receipt)
    ; ("stop-daemon", stop_daemon)
    ; ("status", status) ]

let client_trustlist_group =
  Command.group ~summary:"Client trustlist management"
    ~preserve_subcommand_order:()
    [ ("add", trustlist_add)
    ; ("list", trustlist_list)
    ; ("remove", trustlist_remove) ]

let advanced =
  Command.group ~summary:"Advanced client commands"
    [ ("get-nonce", get_nonce_cmd)
    ; ("client-trustlist", client_trustlist_group)
    ; ("get-trust-status", get_trust_status)
    ; ("get-trust-status-all", get_trust_status_all)
    ; ("get-public-keys", get_public_keys)
    ; ("reset-trust-status", reset_trust_status)
    ; ("batch-send-payments", batch_send_payments)
    ; ("status-clear-hist", status_clear_hist)
    ; ("wrap-key", wrap_key)
    ; ("dump-keypair", dump_keypair)
    ; ("dump-ledger", dump_ledger)
    ; ("constraint-system-digests", constraint_system_digests)
    ; ("start-tracing", start_tracing)
    ; ("stop-tracing", stop_tracing)
    ; ("snark-job-list", snark_job_list)
    ; ("pooled-user-commands", pooled_user_commands)
    ; ("snark-pool-list", snark_pool_list)
    ; ("pending-snark-work", pending_snark_work)
    ; ("unsafe-import", unsafe_import)
    ; ("import", import_key)
    ; ("generate-libp2p-keypair", generate_libp2p_keypair)
    ; ("compile-time-constants", compile_time_constants)
    ; ("visualization", Visualization.command_group) ]<|MERGE_RESOLUTION|>--- conflicted
+++ resolved
@@ -489,47 +489,6 @@
 
 let user_command (body_args : User_command_payload.Body.t Command.Param.t)
     ~label ~summary ~error =
-<<<<<<< HEAD
-  let open Command.Param in
-  let open Cli_lib.Arg_type in
-  let amount_flag =
-    flag "fee"
-      ~doc:
-        (Printf.sprintf
-           "FEE Amount you are willing to pay to process the transaction \
-            (default: %d) (minimum: %d)"
-           (Currency.Fee.to_int Cli_lib.Default.transaction_fee)
-           (Currency.Fee.to_int User_command.minimum_fee))
-      (optional txn_fee)
-  in
-  let valid_until_flag =
-    flag "valid-until"
-      ~doc:
-        "GLOBAL-SLOT The last global-slot at which this transaction will be \
-         considered valid. This makes it possible to have transactions which \
-         expire if they are not applied before this time. If omitted, the \
-         transaction will never expire."
-      (optional consensus_time_raw)
-  in
-  let nonce_flag =
-    flag "nonce"
-      ~doc:
-        "NONCE Nonce that you would like to set for your transaction \
-         (default: nonce of your account on the best ledger or the successor \
-         of highest value nonce of your sent transactions from the \
-         transaction pool )"
-      (optional txn_nonce)
-  in
-  let memo_flag =
-    flag "memo"
-      ~doc:
-        (sprintf
-           "STRING Memo accompanying the transaction (up to %d characters)"
-           User_command_memo.max_input_length)
-      (optional string)
-  in
-=======
->>>>>>> 6e4c3fdb
   let flag =
     let open Cli_lib.Flag in
     Args.zip6 body_args Cli_lib.Flag.privkey_read_path User_command.fee
