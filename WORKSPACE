--- conflicted
+++ resolved
@@ -22,7 +22,6 @@
 
 ocaml_register_toolchains(installation="host")
 
-<<<<<<< HEAD
 ################################################################
 git_repository(
     name = "rules_foreign_cc",
@@ -315,11 +314,10 @@
     branch = "bazel",
     remote = "https://github.com/mobileink/ppx_version",
 )
-=======
+
 local_repository( name = "async_kernel" , path = "src/external/async_kernel")
 local_repository( name = "graphql_ppx"  , path = "src/external/graphql_ppx")
 local_repository( name = "ocaml_extlib" , path = "src/external/ocaml_extlib")
 local_repository( name = "ppx_optcomp"  , path = "src/external/ppx_optcomp")
 local_repository( name = "ppx_version"  , path = "src/external/ppx_version")
-local_repository( name = "rpc_parallel" , path = "src/external/rpc_parallel")
->>>>>>> c09d53d7
+local_repository( name = "rpc_parallel" , path = "src/external/rpc_parallel")