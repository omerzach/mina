--- conflicted
+++ resolved
@@ -1,9 +1,6 @@
 open Tc;
 
-<<<<<<< HEAD
-=======
 // Only use the getExn on ownedWallets
->>>>>>> c62cd497
 module WalletLocked = [%graphql
   {|
     query walletLocked ($publicKey: PublicKey!) @bsRecord {
@@ -25,10 +22,6 @@
       label="Send"
       onClick={_ => setModalOpen(_ => true)}
       disabled={!Option.isSome(activeWallet)}
-<<<<<<< HEAD
-      // onClick={_ => setModalState(_ => Some(emptyModal(activeWallet)))}
-=======
->>>>>>> c62cd497
     />
     {switch (activeWallet) {
      | None => React.null
@@ -50,10 +43,7 @@
                    ? <UnlockModal
                        wallet=pubkey
                        onClose={() => setModalOpen(_ => false)}
-<<<<<<< HEAD
-=======
                        onSuccess={() => ()}
->>>>>>> c62cd497
                      />
                    : <SendModal onClose={() => setModalOpen(_ => false)} />
                }
