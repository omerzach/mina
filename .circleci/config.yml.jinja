# WARNING: config.yml file is generated from config.yml.jinja
---

# this defines how to initialize all the opam deps on linux.
# the build-archive job is responsible for updating the cache!
# why that one? `\_(.)_/` seemed convenient

{% set opam_init_linux %}
            - run:
                  name: Update Submodules
                  command: git submodule sync && git submodule update --init --recursive
            - run:
                name: Create opam cache signature file including a year/date stamp to ensure occasional rebuilds
                command: |
                    cat scripts/setup-opam.sh > opam_ci_cache.sig
                    cat src/opam.export >> opam_ci_cache.sig
                    date +%Y-%m >> opam_ci_cache.sig
            - restore_cache:
                name: Restore cache - opam
                keys:
                    - opam-linux-v1-{{'{{'}} checksum "opam_ci_cache.sig" {{'}}'}}
            - run:
                name: Install opam dependencies - opam -- make setup-opam
                command: ./scripts/skip_if_only_frontend_or_rfcs.sh bash -c 'make setup-opam'
{%endset%}

{% set checkout_no_lfs %}
            - run:
                name: Disable LFS checkout
                command: |
                    git config --global filter.lfs.smudge "git-lfs smudge --skip %f"
                    git config --global lfs.fetchexclude "*"
            - checkout
{%endset%}

version: 2.1
parameters:
  run-ci:
    type: boolean
    default: false
jobs:
    tracetool:
        docker:
            - image: codaprotocol/coda:toolchain-rust-e855336d087a679f76f2dd2bbdc3fdfea9303be3
        steps:
            {{ checkout_no_lfs }}
            - run:
                  name: Update submodules
                  command: git submodule sync && git submodule update --init --recursive
            - run:
                  name: Build trace-tool
                  command: cd src/app/trace-tool && cargo build --frozen

    build-wallet:
        macos:
            xcode: "10.2.0"
        steps:
            - checkout
            - run:
                  name: Update submodules
                  command: git submodule sync && git submodule update --init --recursive
            - run: cd frontend/wallet && yarn
            - run:
                  name: Lint wallet
                  command: cd frontend/wallet && yarn run reformat && git diff --exit-code src
            - run:
                  name: Build wallet
                  command: cd frontend/wallet && yarn run build-ci
            - run:
                  name: Test wallet
                  command: cd frontend/wallet && yarn test
            - run:
                  name: Build dist wallet
                  command: cd frontend/wallet && yarn run dist
            - run:
                  name: Publish dist wallet
                  command: (env HOMEBREW_NO_AUTO_UPDATE=1 brew install awscli) && ./scripts/publish-wallet.sh
            - run: cd frontend/bot && yarn
            - run:
                  name: Lint bot
                  command: cd frontend/bot && yarn run reformat && git diff --exit-code src
            - run:
                  name: Build bot
                  command: cd frontend/bot && yarn run build-ci

    test-archive:
        resource_class: xlarge
        docker:
            - image: codaprotocol/coda:toolchain-9924f4c56a40d65d36440e8f70b93720f29ba171
              environment:
                CODA_DOCKER: true
            - image: postgres:12
              environment:
                POSTGRES_PASSWORD: codarules
                POSTGRES_USER: admin
                POSTGRES_DB: archiver
        steps:
            {{ checkout_no_lfs }}
            {{ opam_init_linux }}
            - run:
                name: Build libp2p_helper
                command: GO=/usr/lib/go/bin/go make libp2p_helper
            - run:
                  name: Set Up Database
                  command: |
                    sudo apt-get update
                    sudo apt-get install -y postgresql
                    PGPASSWORD=codarules psql -h localhost -p 5432 -U admin -d archiver -a -f src/app/archive/create_schema.sql
            - run:
                  name: Archive node unit tests
                  command: ./scripts/skip_if_only_frontend_or_rfcs.sh bash -c 'eval `opam config env`; export PATH="$HOME/.cargo/bin:$PATH" && dune runtest src/app/archive'
                  environment:
                    DUNE_PROFILE: test_archive_processor
            - run:
                  name: Clean Up Database
                  command: |
                    PGPASSWORD=codarules psql -h localhost -p 5432 -U admin -d archiver -a -f src/app/archive/drop_tables.sql
                    PGPASSWORD=codarules psql -h localhost -p 5432 -U admin -d archiver -a -f src/app/archive/create_schema.sql
            - run:
                  name: Running test -- test_archive_processor:coda-archive-processor-test
                  command: ./scripts/skip_if_only_frontend_or_rfcs.sh bash -c 'source ~/.profile && ./scripts/test.py run "test_archive_processor:coda-archive-processor-test"'

    build-archive:
        resource_class: xlarge
        docker:
            - image: codaprotocol/coda:toolchain-9924f4c56a40d65d36440e8f70b93720f29ba171
              environment:
                CODA_DOCKER: true
                HASURA_PORT: 8080
            - image: postgres:12
              environment:
                POSTGRES_PASSWORD: codarules
                POSTGRES_USER: admin
                POSTGRES_DB: archiver
            - image: hasura/graphql-engine:v1.0.0-beta.6
              entrypoint: ["sh", "-c"]
              command: ["sleep 10 && graphql-engine serve"]
              environment:
                HASURA_GRAPHQL_DATABASE_URL: postgres://admin:codarules@localhost:5432/archiver
                HASURA_GRAPHQL_ENABLE_CONSOLE: "true"
                HASURA_GRAPHQL_ENABLED_LOG_TYPES: startup, http-log, webhook-log, websocket-log, query-log
        steps:
            {{ checkout_no_lfs }}
            {{ opam_init_linux }}
            - save_cache:
                name: Save cache - opam
                key: opam-linux-v1-{{'{{'}} checksum "opam_ci_cache.sig" {{'}}'}}
                paths:
                    - "/home/opam/.opam"
                no_output_timeout: 1h
            - run:
                  name: Build Archive Process
                  command:  bash -c 'eval `opam config env` && export PATH="$HOME/.cargo/bin:$PATH" && make build_archive'
                  environment:
                    DUNE_PROFILE: testnet_postake_medium_curves
            # NOTE: If we were using a machine executor we would be able to mount the sql file in
            # as a volume for the container to seed itself, this is the workaround.
            # Ideally this DB setup step would be handled by the archive process itself.
            - run:
                  name: Set Up Database
                  command: |
                    sudo apt-get update
                    sudo apt-get install -y postgresql
                    PGPASSWORD=codarules psql -h localhost -p 5432 -U admin -d archiver -a -f src/app/archive/create_schema.sql
            - run:
                  name: Configure Hasura
                  command: ./scripts/archive/make_hasura_configurations.sh
            - setup_remote_docker
            - run:
                  name: Build and Release Archives
                  command: ./scripts/archive/build-release-archives.sh
    lint:
        docker:
            - image: codaprotocol/coda:toolchain-9924f4c56a40d65d36440e8f70b93720f29ba171
        steps:
            {{ checkout_no_lfs }}
            {{ opam_init_linux }}
            - run:
                  name: Check circle CI configuration rendering
                  command: ./scripts/test.py render --check .circleci/config.yml.jinja .mergify.yml.jinja
            - run:
                  name: OCamlformat (make check-format)
                  command: ./scripts/skip_if_only_frontend_or_rfcs.sh bash -c 'eval `opam config env` && make check-format'
            - run:
                  name: Snarky tracks master (make check-snarky-submodule)
                  command: ./scripts/skip_if_only_frontend_or_rfcs.sh bash -c 'make check-snarky-submodule'
            - run:
                  name: Check ppx_optcomp preprocessor_deps
                  command: ./scripts/skip_if_only_frontend_or_rfcs.sh bash -c './scripts/lint_preprocessor_deps.sh'
            - run:
                  name: Check CODEOWNERS file format
                  command: ./scripts/lint_codeowners.sh
            - run:
                  name: Check RFC ids
                  command: ./scripts/lint_rfcs.sh
            - run:
                  name: Require ppxs preprocessing
                  command: ./scripts/skip_if_only_frontend_or_rfcs.sh bash -c './scripts/require-ppxs.py'
    lint-opt:
        docker:
            - image: codaprotocol/coda:toolchain-9924f4c56a40d65d36440e8f70b93720f29ba171
        steps:
            {{ checkout_no_lfs }}
            - run:
                name: Show USER
                command: echo $USER
            {{ opam_init_linux }}
            - run:
                  name: Compare versioned types in PR
                  environment:
                    BASE_BRANCH_NAME: << pipeline.git.base_revision >>
                  command: ./scripts/compare_ci_diff_types.sh
            - run:
                  name: Compare binable functors in PR
                  environment:
                    BASE_BRANCH_NAME: << pipeline.git.base_revision >>
                  command: ./scripts/compare_ci_diff_binables.sh
    compare-test-signatures:
        docker:
            - image: codaprotocol/coda:toolchain-9924f4c56a40d65d36440e8f70b93720f29ba171
        steps:
            {{ checkout_no_lfs }}
            {{ opam_init_linux }}
            - run:
                  name: Compare test signatures for consensus, nonconsensus code
                  command: ./scripts/skip_if_only_frontend_or_rfcs.sh bash -c 'eval `opam config env` && export PATH="$HOME/.cargo/bin:$PATH" && ./scripts/compare_test_signatures.sh'
    client-sdk-unit-tests:
        docker:
            - image: codaprotocol/coda:toolchain-9924f4c56a40d65d36440e8f70b93720f29ba171
        steps:
            {{ checkout_no_lfs }}
            {{ opam_init_linux }}
            - run:
                  name: Build client SDK, run unit tests
                  command: ./scripts/skip_if_only_frontend_or_rfcs.sh bash -c 'eval `opam config env` && export PATH="$HOME/.cargo/bin:$PATH" && ./scripts/client-sdk-unit-tests.sh'
            - run:
                  name: Yarn deps
                  command: cd frontend/client_sdk && yarn install
            - run:
                  name: Prepublish client SDK packages
                  command: ./scripts/skip_if_only_frontend_or_rfcs.sh bash -c 'set -o pipefail; eval `opam config env` && cd frontend/client_sdk && yarn prepublishOnly'

    update-branch-protection:
        docker:
            - image: python:3
        steps:
            - run:
                name: Install dependencies
                command: pip install --user requests jinja2 readchar
            {{ checkout_no_lfs }}
            - run:
                  name: Update branch protection rule from test configuration
                  command: ./scripts/test.py required-status >required_status && cat required_status && ./scripts/update_branch_rule.py required_status ${CIRCLE_BRANCH}

    run-leaderboard:
        docker:
            - image: node:14.4.0
        steps:
            {{ checkout_no_lfs }}
            - run:
                name: Update the Leaderboard
                command: cd frontend/leaderboard && yarn && yarn build
            - run:
                name: Download blocks
                command: cd frontend/leaderboard/lib/js/src/ && mkdir blocks && gsutil -m rsync gs://points-data-hack-april20/v1/32b-joyous-occasion blocks
            - run:
                name: Run the Leaderboard
                command: node frontend/leaderboard/lib/js/src/Main.bs.js

    build-macos:
        macos:
            xcode: "10.2.1"
        resource_class: large
        working_directory: /Users/distiller/coda
        environment:
            HOMEBREW_LOGS: /Users/distiller/homebrew.log
            OPAMYES: 1
        steps:
            - run:
                name: Delete xcode simulators (Free 10GB - unused)
                command: |
                    sudo rm -rf /Library/Developer/CoreSimulator/Profiles/Runtimes/
                    df -h
                background: true
            {{ checkout_no_lfs }}
            - run:
                  name: Update submodules
                  command: git submodule sync && git submodule update --init --recursive
            ### homebrew
            - run:
                name: Create homebrew cache signature file including a year/date stamp to ensure occasional rebuilds
                command: |
                    cat scripts/macos-setup-brew.sh > brew_ci_cache.sig
                    date +%Y-%m > brew_ci_cache.sig
            - restore_cache:
                name: Restore cache - homebrew
                keys:
                    - homebrew-v9-{{'{{'}} checksum "brew_ci_cache.sig" {{'}}'}}-{{'{{'}} checksum "scripts/Brewfile" {{'}}'}}
                    - homebrew-v9-{{'{{'}} checksum "brew_ci_cache.sig" {{'}}'}}
            - run:
                name: Install macos dependencies - homebrew - macos-setup-brew.sh
                command: |
                    ./scripts/skip_if_only_frontend_or_rfcs.sh ./scripts/macos-setup-brew.sh
            - save_cache:
                name: Save cache - homebrew
                key: homebrew-v9-{{'{{'}} checksum "brew_ci_cache.sig" {{'}}'}}-{{'{{'}} checksum "scripts/Brewfile" {{'}}'}}
                paths:
                    - "/usr/local/Homebrew"
                    - "/Users/distiller/Library/Caches/Homebrew"
            ### opam
            - run:
                name: Create opam cache signature file including a year/date stamp to ensure occasional rebuilds
                command: |
                    cat scripts/setup-opam.sh > opam_ci_cache.sig
                    cat src/opam.export >> opam_ci_cache.sig
                    date +%Y-%m >> opam_ci_cache.sig
            - restore_cache:
                name: Restore cache - opam
                keys:
                    # Depend on the Brewfile, since brew installs opam and
                    # we'll need a refresh if we change version
                    - opam-v8-{{'{{'}} checksum "opam_ci_cache.sig" {{'}}'}}-{{'{{'}} checksum "scripts/Brewfile" {{'}}'}}

            - run:
                name: Install macos dependencies - opam -- make setup-opam
                command: ./scripts/skip_if_only_frontend_or_rfcs.sh bash -c 'make setup-opam'
            - save_cache:
                name: Save cache - opam
                key: opam-v8-{{'{{'}} checksum "opam_ci_cache.sig" {{'}}'}}-{{'{{'}} checksum "scripts/Brewfile" {{'}}'}}

                paths:
                    - "/Users/distiller/.opam"
                no_output_timeout: 1h
            - run:
                name: Standardize rust flags (remove unsupported flags)
                command: ./scripts/skip_if_only_frontend_or_rfcs.sh bash -c './scripts/zexe-standardize.sh'
            ### dune
            - run:
                name: Build ocaml
                environment:
                    DUNE_PROFILE: testnet_postake_medium_curves
                command: ./scripts/skip_if_only_frontend_or_rfcs.sh bash -c 'set -o pipefail; eval `opam config env` && make build 2>&1 | tee /tmp/buildocaml.log'
                no_output_timeout: 20m
            - run:
                name: Build ocaml - generate keypair
                environment:
                    DUNE_PROFILE: testnet_postake_medium_curves
                command: ./scripts/skip_if_only_frontend_or_rfcs.sh bash -c 'eval `opam config env` && dune build src/app/generate_keypair/generate_keypair.exe'
                no_output_timeout: 20m
            - run:
                  name: Generate runtime ledger with 10k accounts
                  command: |
                    ./scripts/skip_if_only_frontend_or_rfcs.sh bash -c 'eval `opam config env` && dune exec --profile=testnet_postake_medium_curves src/app/runtime_genesis_ledger/runtime_genesis_ledger.exe -- --config-file genesis_ledgers/phase_three/config.json'
                  no_output_timeout: 20m
            ### collection
            - run:
                name: Collect Keys and Binaries
                command: |
                    mkdir -p package/keys
                    echo 'keys and genesis'
                    cp /tmp/s3_cache_dir/* package/keys/. ||:
                    cp $TMPDIR/coda_cache_dir/genesis_ledger_*.tar.gz package/keys/. ||:
                    cp $TMPDIR/coda_cache_dir/genesis_proof_* package/keys/. ||:
                    cp /tmp/s3_cache_dir/genesis_ledger_*.tar.gz package/keys/. ||:
                    cp /tmp/s3_cache_dir/genesis_proof_* package/keys/. ||:
                    echo 'coda'
                    cp _build/default/src/app/cli/src/coda.exe package/coda
                    echo 'libp2p_helper'
                    cp src/app/libp2p_helper/result/bin/libp2p_helper package/coda-libp2p_helper
                    chmod +w package/coda-libp2p_helper
                    echo 'coda-logproc'
                    cp _build/default/src/app/logproc/logproc.exe package/coda-logproc
                    chmod +wx package/coda-logproc
            - run:
                name: Build homebrew coda package
                command: |
                    tar czvf homebrew-coda.tar.gz package
                    openssl dgst -sha256 homebrew-coda.tar.gz > homebrew-coda.tar.gz.sha256
                    cp homebrew-coda.tar.gz* package/.
            - run:
                name: Build homebrew generate-keypair-phase3 package
                command: |
                    mkdir -p coda-generate-keypair-phase3/package
                    cp _build/default/src/app/generate_keypair/generate_keypair.exe coda-generate-keypair-phase3/package/coda-generate-keypair-phase3
                    pushd coda-generate-keypair-phase3
                    tar czvf homebrew-coda-generate-keypair-phase3.tar.gz package
                    openssl dgst -sha256 homebrew-coda-generate-keypair-phase3.tar.gz > homebrew-coda-generate-keypair-phase3.tar.gz.sha256
                    cp homebrew-* ../package/.
                    popd
            - run:
                name: Decode Apple Certificates
                context: org-global
                command: bash -c '[ -z $APPLE_CERTIFICATES ] || base64 -D -o frontend/wallet/Certificates.p12 \<<< $APPLE_CERTIFICATES'
            - run:
                name: Fastlane
                context: org-global
                command: bash -c '[ -z $APPLE_CERTIFICATES ] || (cd frontend/wallet && bundle exec fastlane ci && cd ../..)'
            - run:
                name: Build portable binary
                command: |
                    make macos-portable
                    # Remove copies of keys to make some space
                    rm -r /tmp/s3_cache_dir/ $TMPDIR/coda_cache_dir ||:
                    cp _build/coda-daemon-macos.zip package/.
            - run:
                  name: Copy artifacts to cloud
                  command: ./scripts/skip_if_only_frontend_or_rfcs.sh scripts/artifacts.sh
                  environment:
                    CLOUDSDK_PYTHON: /usr/local/opt/python@3.8/libexec/bin/python
            - store_artifacts:
                  path: package

    {%- for profile in build_artifact_profiles %}
    build-artifacts--{{profile}}:
        resource_class: xlarge
        docker:
            - image: codaprotocol/coda:toolchain-9924f4c56a40d65d36440e8f70b93720f29ba171
        steps:
            {{ checkout_no_lfs }}
            - run:
                  name: Artifacts Path
                  command: |
                      mkdir -p /tmp/artifacts
            {{ opam_init_linux }}
            - run:
                name: Build libp2p_helper
                command: GO=/usr/lib/go/bin/go make libp2p_helper
            # Explicitly generate PV-keys and uploading before building
            # See https://bkase.dev/posts/ocaml-writer#fn-3 for rationale
            - run:
                  name: Generate PV keys
                  command: ./scripts/skip_if_only_frontend_or_rfcs.sh bash -c 'set -o pipefail; ./scripts/zexe-standardize.sh && eval `opam config env` && PATH="$HOME/.cargo/bin:$PATH" make build_or_download_pv_keys 2>&1 | tee /tmp/artifacts/buildocaml.log'
                  environment:
                    DUNE_PROFILE: {{profile}}
                  no_output_timeout: 20m
            - run:
                  name: Upload generated PV keys
                  command: ./scripts/skip_if_only_frontend_or_rfcs.sh scripts/publish-pvkeys.sh
            - run:
                  name: Rebuild for pvkey changes
                  command: |
                    ./scripts/skip_if_only_frontend_or_rfcs.sh bash -c 'set -o pipefail; ./scripts/zexe-standardize.sh &&  eval `opam config env` && export PATH="$HOME/.cargo/bin:$PATH" && make build 2>&1 | tee /tmp/artifacts/buildocaml2.log'
                    ./scripts/skip_if_only_frontend_or_rfcs.sh bash -c './scripts/zexe-standardize.sh && eval `opam config env` && export PATH="$HOME/.cargo/bin:$PATH" && dune build src/app/generate_keypair/generate_keypair.exe'
                  environment:
                    DUNE_PROFILE: {{profile}}
                    GO: /usr/lib/go/bin/go

                  no_output_timeout: 20m
            - run:
                name: Output compiled ledger and genesis proof
                command: |
                  ./scripts/skip_if_only_frontend_or_rfcs.sh bash -c './scripts/zexe-standardize.sh && eval `opam config env` && export PATH="$HOME/.cargo/bin:$PATH" && dune exec --profile={{profile}} src/app/runtime_genesis_ledger/runtime_genesis_ledger.exe'
            - run:
                name: Generate runtime ledger with 10k accounts
                command: |
                  ./scripts/skip_if_only_frontend_or_rfcs.sh bash -c './scripts/zexe-standardize.sh && eval `opam config env` && export PATH="$HOME/.cargo/bin:$PATH" && dune exec --profile={{profile}} src/app/runtime_genesis_ledger/runtime_genesis_ledger.exe -- --config-file genesis_ledgers/phase_three/config.json'
                no_output_timeout: 20m
            - run:
                name: Upload genesis data
                command: ./scripts/skip_if_only_frontend_or_rfcs.sh bash -c './scripts/upload-genesis.sh'
            - run:
                  name: Build deb package with PV keys and PV key tar
                  command:  ./scripts/skip_if_only_frontend_or_rfcs.sh bash -c 'make deb'
                  environment:
                    DUNE_PROFILE: {{profile}}
                  no_output_timeout: 20m
            - run:
                  name: Store genesis public/private keypairs
                  command: ./scripts/skip_if_only_frontend_or_rfcs.sh bash -c 'make genesiskeys'
                  environment:
            - run:
                  name: Upload deb to repo
                  command: ./scripts/skip_if_only_frontend_or_rfcs.sh bash -c 'make publish_deb'
                  environment:
                  no_output_timeout: 20m
            - run:
                  name: Copy artifacts to cloud
                  command: ./scripts/skip_if_only_frontend_or_rfcs.sh scripts/artifacts.sh
            {%- if profile in medium_curve_profiles %}
            - save_cache:
                name: Save cache - docker deploy env
                key: docker-deploy-env-v1-{{profile}}-{{'{{'}} .Revision {{'}}'}}
                paths:
                    - "/tmp/DOCKER_DEPLOY_ENV"
                    - "scripts"
                    - "dockerfiles"
            - store_artifacts:
                  path: /tmp/artifacts
            {%- endif %}
    {%- endfor %}


    {%- for profile in build_artifact_profiles %}
    {%- if profile in medium_curve_profiles %}
    {%- for docker_image_set in [
        {
          'images': ['coda-daemon', 'coda-daemon-puppeteered'],
          'build_args': {
            'coda-daemon': '--build-arg coda_deb_version=$CODA_DEB_VERSION --build-arg deb_repo=$CODA_DEB_REPO',
            'coda-daemon-puppeteered': '--build-arg coda_version=$CODA_GIT_TAG-$CODA_GIT_BRANCH-$CODA_GIT_HASH'
          }
        },
        {
          'images': ['coda-demo'],
          'build_args': {
            'coda-demo': '--build-arg coda_deb_version=$CODA_DEB_VERSION --build-arg deb_repo=$CODA_DEB_REPO'
          }
        }
    ] %}
    build-artifacts-docker--{{profile}}--{{docker_image_set['images'] | first}}:
        resource_class: xlarge
        docker:
            - image: codaprotocol/coda:toolchain-9924f4c56a40d65d36440e8f70b93720f29ba171
        steps:
            - restore_cache:
                name: Restore cache - docker deploy env
                key: docker-deploy-env-v1-{{profile}}-{{'{{'}} .Revision {{'}}'}}
            - setup_remote_docker
            - run:
                  name: Build and Upload Docker
                  command: |
                    # Check if we should deploy this build
                    FILE=/tmp/DOCKER_DEPLOY_ENV
                    if test -f "$FILE"; then
                        source $FILE
                        echo "Publishing Docker"
                        echo "Should Publish Docker: $CODA_WAS_PUBLISHED"
                        set -x
                        if [[ "$CODA_WAS_PUBLISHED" = true  ]]; then
                              echo "$DOCKER_PASSWORD" | docker login --username $DOCKER_USERNAME --password-stdin
                              {%- for docker_image in docker_image_set['images'] %}
                              scripts/release-docker.sh \
                                -s {{docker_image}} \
                                -v $CODA_GIT_TAG-$CODA_GIT_BRANCH-$CODA_GIT_HASH \
                                --extra-args "{{docker_image_set['build_args'][docker_image]}}"
                              {%- endfor %}
                        fi
                    fi
            - store_artifacts:
                  path: /tmp/artifacts
    {%- endfor %}
    {%- endif %}
    {%- endfor %}

    {%- for profile in unit_test_profiles %}
    test-unit--{{profile}}:
        resource_class: xlarge
        docker:
            - image: codaprotocol/coda:toolchain-9924f4c56a40d65d36440e8f70b93720f29ba171
        steps:
            {{ checkout_no_lfs }}
            - run: ulimit -c unlimited
            {{ opam_init_linux }}
            - run:
                name: Build libp2p_helper
                command: GO=/usr/lib/go/bin/go make libp2p_helper
            - run:
                  name: Run unit tests
                  command: ./scripts/skip_if_only_frontend_or_rfcs.sh bash -c 'source ~/.profile && make build && (dune runtest src/lib --profile={{profile}} -j8 || (./scripts/link-coredumps.sh && false))'
                  environment:
                    DUNE_PROFILE: {{profile}}
                    GO: /usr/lib/go/bin/go
                  no_output_timeout: 30m
            - store_artifacts:
                path: core_dumps
    {%- endfor %}

    # like the other unit test builds, but only runs tests in src/lib/nonconsensus
    test-unit--nonconsensus_medium_curves:
        resource_class: xlarge
        docker:
            - image: codaprotocol/coda:toolchain-9924f4c56a40d65d36440e8f70b93720f29ba171
        steps:
            {{ checkout_no_lfs }}
            - run: ulimit -c unlimited
            {{ opam_init_linux }}
            - run:
                name: Build libp2p_helper
                command: GO=/usr/lib/go/bin/go make libp2p_helper
            - run:
                  name: Run unit tests
                  command: ./scripts/skip_if_only_frontend_or_rfcs.sh bash -c 'source ~/.profile && (dune runtest src/nonconsensus --profile=nonconsensus_medium_curves -j8 || (./scripts/link-coredumps.sh && false))'
                  no_output_timeout: 30m
                  environment:
                    DUNE_PROFILE: nonconsensus_medium_curves
                    GO: /usr/lib/go/bin/go
            - store_artifacts:
                path: core_dumps

    {%- for profile in unit_test_profiles_medium_curves %}
    test-unit--{{profile}}:
        resource_class: xlarge
        docker:
            - image: codaprotocol/coda:toolchain-9924f4c56a40d65d36440e8f70b93720f29ba171
        steps:
            {{ checkout_no_lfs }}
            - run: ulimit -c unlimited
            {{ opam_init_linux }}
            - run:
                name: Build libp2p_helper
                command: GO=/usr/lib/go/bin/go make libp2p_helper
            - run:
                  name: Run unit tests
                  command: ./scripts/skip_if_only_frontend_or_rfcs.sh bash -c 'source ~/.profile && export GO=/usr/lib/go/bin/go && make build && (dune runtest src/lib --profile={{profile}} -j8 || (./scripts/link-coredumps.sh && false))'
                  environment:
                    DUNE_PROFILE: {{profile}}
                    GO: /usr/lib/go/bin/go
                  no_output_timeout: 1h
            - store_artifacts:
                path: core_dumps
    {%- endfor %}

    {%- for profile in compile_config_agnostic_profiles %}
    build-binaries--{{profile}}:
        resource_class: large
        docker:
            - image: codaprotocol/coda:toolchain-9924f4c56a40d65d36440e8f70b93720f29ba171
        steps:
            {{ checkout_no_lfs }}
            - run: ulimit -c unlimited
            {{ opam_init_linux }}
            - run:
                name: Build libp2p_helper
                command: GO=/usr/lib/go/bin/go make libp2p_helper
            - run:
                  name: Build OCaml
                  command: |
                      ./scripts/skip_if_only_frontend_or_rfcs.sh bash -c 'source ~/.profile && make build'
                      ./scripts/skip_if_only_frontend_or_rfcs.sh bash -c 'echo built > should_run_tests'
                  environment:
                    DUNE_PROFILE: {{profile}}
                    GO: /usr/lib/go/bin/go
            - save_cache:
                name: Store config-agnostic test binaries
                key: {{profile}}-build-binaries-v1-{{'{{'}} .Revision {{'}}'}}
                paths:
                    - "src/app/libp2p_helper/result"
                    - "_build/default/src/app/cli/src/coda.exe"
                    - "_build/default/src/app/logproc/logproc.exe"
                    - "scripts"
                    - "should_run_tests"

    {%- for test in compile_config_agnostic_tests %}
    test--{{profile}}--{{test.replace(' ','_')}}:
        resource_class: large
        docker:
            - image: codaprotocol/coda:toolchain-9924f4c56a40d65d36440e8f70b93720f29ba171
        steps:
            - restore_cache:
                name: Restore cache - opam
                keys:
                    -  {{profile}}-build-binaries-v1-{{'{{'}} .Revision {{'}}'}}
            - run:
                  name: Running test -- {{profile}}:{{test}}
                  command: if [ -f should_run_tests ]; then source ~/.profile && ./scripts/test.py run --no-build --non-interactive --collect-artifacts --yes "{{profile}}:{{test}}"; fi
                  environment:
                    CODA_LIBP2P_HELPER_PATH: /home/opam/project/src/app/libp2p_helper/result/bin/libp2p_helper
                    GO: /usr/lib/go/bin/go
                  no_output_timeout: 20m
            - store_artifacts:
                  path: test_output/artifacts
    {%- endfor %}
    {%- endfor %}


    {%- for profile in small_curves_tests.keys() | sort %}
    test--{{profile}}:
        resource_class: large
        docker:
            - image: codaprotocol/coda:toolchain-9924f4c56a40d65d36440e8f70b93720f29ba171
        steps:
            {{ checkout_no_lfs }}
            {{ opam_init_linux }}
            - run:
                name: Build libp2p_helper
                command: GO=/usr/lib/go/bin/go make libp2p_helper
            {%- for test in small_curves_tests[profile] %}
            - run:
                  name: Running test -- {{profile}}:{{test}}
                  command: ./scripts/skip_if_only_frontend_or_rfcs.sh bash -c 'source ~/.profile && ./scripts/test.py run --non-interactive --collect-artifacts --yes "{{profile}}:{{test}}"'
            {%- endfor %}
            - store_artifacts:
                  path: test_output/artifacts
    {%- endfor %}

    {%- for profile in medium_curves_and_other_tests.keys() | sort %}
    test--{{profile}}:
        resource_class: xlarge
        docker:
            - image: codaprotocol/coda:toolchain-9924f4c56a40d65d36440e8f70b93720f29ba171
        steps:
            {{ checkout_no_lfs }}
            {{ opam_init_linux }}
            - run:
                name: Build libp2p_helper
                command: GO=/usr/lib/go/bin/go make libp2p_helper
            {%- for test in medium_curves_and_other_tests[profile] %}
            - run:
                  name: Running test -- {{profile}}:{{test}}
                  command: ./scripts/skip_if_only_frontend_or_rfcs.sh bash -c 'source ~/.profile && ./scripts/test.py run --non-interactive --collect-artifacts --yes "{{profile}}:{{test}}"'
                  {%- if profile in medium_curve_profiles %}
                  no_output_timeout: 20m
                  {%- endif %}
            {%- endfor %}
            - store_artifacts:
                  path: test_output/artifacts
    {%- endfor %}

workflows:
    version: 2
    mina_parallel:
        when:
            # We do seem to need a useless `and true` here
            and:
              - true
              - << pipeline.parameters.run-ci >>
        jobs:
            - lint
            - lint-opt
            - compare-test-signatures
            - client-sdk-unit-tests
<<<<<<< HEAD
            - update-branch-protection:
                filters:
                  branches:
                    only:
                    - develop
                    - master
                    - develop-until-4.1-hardfork
                    - develop-until-adversarial
=======
            #- update-branch-protection:
                #filters:
                  #branches:
                    #only: develop
>>>>>>> 39532975
            - tracetool
            - test-archive
            - build-archive
            {%- for profile in build_artifact_profiles %}
            - build-artifacts--{{profile}}
            {%- endfor %}
            {%- for profile in build_artifact_profiles %}
            {%- if profile in medium_curve_profiles %}
            {%- for docker_image in ['coda-daemon', 'coda-demo'] %}
            - build-artifacts-docker--{{profile}}--{{docker_image}}:
                requires:
                  - build-artifacts--{{profile}}
            {%- endfor %}
            {%- endif %}
            {%- endfor %}
            {%- for profile in unit_test_profiles %}
            - test-unit--{{profile}}
            {%- endfor %}
            - test-unit--nonconsensus_medium_curves
            {%- for profile in small_curves_tests.keys() | sort %}
            - test--{{profile}}
            {%- endfor %}
            {%- for profile in compile_config_agnostic_profiles %}
            - build-binaries--{{profile}}
            {%- for test in compile_config_agnostic_tests %}
            - test--{{profile}}--{{test.replace(' ','_')}}:
                requires:
                  - build-binaries--{{profile}}
            {%- endfor %}
            {%- endfor %}

    daily:
        triggers:
          - schedule:
              cron: "0 12 * * *"
              filters:
                branches:
                  only:
                    - develop
                    - /release\/.*/
        jobs:
          {%- for profile in unit_test_profiles_medium_curves %}
          - test-unit--{{profile}}
          {%- endfor %}
          {%- for profile in medium_curves_and_other_tests.keys() | sort %}
          - test--{{profile}}
          {%- endfor %}<|MERGE_RESOLUTION|>--- conflicted
+++ resolved
@@ -719,21 +719,14 @@
             - lint-opt
             - compare-test-signatures
             - client-sdk-unit-tests
-<<<<<<< HEAD
-            - update-branch-protection:
-                filters:
-                  branches:
-                    only:
-                    - develop
-                    - master
-                    - develop-until-4.1-hardfork
-                    - develop-until-adversarial
-=======
             #- update-branch-protection:
                 #filters:
                   #branches:
-                    #only: develop
->>>>>>> 39532975
+                    #only:
+                    #- develop
+                    #- master
+                    #- develop-until-4.1-hardfork
+                    #- develop-until-adversarial
             - tracetool
             - test-archive
             - build-archive
