pull_request_rules:
    - name: automatically merge approved PRs with the ready-to-merge label
      conditions:
<<<<<<< HEAD
          - "status-success=ci/circleci: build-artifacts--testnet"
          - "status-success=ci/circleci: build-client-sdk"
=======
          - "status-success=ci/circleci: build-artifacts--testnet_postake_medium_curves"
>>>>>>> bcc9b232
          - "status-success=ci/circleci: build-wallet"
          - "status-success=ci/circleci: client-sdk-unit-tests"
          - "status-success=ci/circleci: compare-test-signatures"
          - "status-success=ci/circleci: lint"
          - "status-success=ci/circleci: test--dev--coda-bootstrap-test"
          - "status-success=ci/circleci: test--dev--coda-delegation-test"
          - "status-success=ci/circleci: test--dev--coda-shared-state-test"
          - "status-success=ci/circleci: test--test_postake_snarkless"
          - "status-success=ci/circleci: test--test_postake_split"
          - "status-success=ci/circleci: test-unit--dev"
          - "status-success=ci/circleci: test-unit--nonconsensus_medium_curves"
          - "status-success=ci/circleci: tracetool"
          - "#approved-reviews-by>=1"
          - label=ready-to-merge
      actions:
          merge:
              method: merge
              strict: smart
          delete_head_branch: {}
    - name: automatically merge approved PRs into develop with the ready-to-merge-into-develop label
      conditions:
<<<<<<< HEAD
          - "status-success=ci/circleci: build-artifacts--testnet"
          - "status-success=ci/circleci: build-client-sdk"
=======
          - "status-success=ci/circleci: build-artifacts--testnet_postake_medium_curves"
>>>>>>> bcc9b232
          - "status-success=ci/circleci: build-wallet"
          - "status-success=ci/circleci: client-sdk-unit-tests"
          - "status-success=ci/circleci: compare-test-signatures"
          - "status-success=ci/circleci: lint"
          - "status-success=ci/circleci: test--dev--coda-bootstrap-test"
          - "status-success=ci/circleci: test--dev--coda-delegation-test"
          - "status-success=ci/circleci: test--dev--coda-shared-state-test"
          - "status-success=ci/circleci: test--test_postake_snarkless"
          - "status-success=ci/circleci: test--test_postake_split"
          - "status-success=ci/circleci: test-unit--dev"
          - "status-success=ci/circleci: test-unit--nonconsensus_medium_curves"
          - "status-success=ci/circleci: tracetool"
          - "#approved-reviews-by>=1"
          - label=ready-to-merge-into-develop
          - base=develop
      actions:
          merge:
              method: merge
              strict: smart
          delete_head_branch: {}<|MERGE_RESOLUTION|>--- conflicted
+++ resolved
@@ -1,12 +1,7 @@
 pull_request_rules:
     - name: automatically merge approved PRs with the ready-to-merge label
       conditions:
-<<<<<<< HEAD
           - "status-success=ci/circleci: build-artifacts--testnet"
-          - "status-success=ci/circleci: build-client-sdk"
-=======
-          - "status-success=ci/circleci: build-artifacts--testnet_postake_medium_curves"
->>>>>>> bcc9b232
           - "status-success=ci/circleci: build-wallet"
           - "status-success=ci/circleci: client-sdk-unit-tests"
           - "status-success=ci/circleci: compare-test-signatures"
@@ -28,12 +23,7 @@
           delete_head_branch: {}
     - name: automatically merge approved PRs into develop with the ready-to-merge-into-develop label
       conditions:
-<<<<<<< HEAD
           - "status-success=ci/circleci: build-artifacts--testnet"
-          - "status-success=ci/circleci: build-client-sdk"
-=======
-          - "status-success=ci/circleci: build-artifacts--testnet_postake_medium_curves"
->>>>>>> bcc9b232
           - "status-success=ci/circleci: build-wallet"
           - "status-success=ci/circleci: client-sdk-unit-tests"
           - "status-success=ci/circleci: compare-test-signatures"
